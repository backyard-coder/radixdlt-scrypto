use crate::engine::TrackReceipt;
use crate::engine::{ResourceChange, Track};
use crate::fee::FeeReserve;
use crate::fee::UnlimitedLoanFeeReserve;
use crate::ledger::{ReadableSubstateStore, WriteableSubstateStore};
use crate::model::Package;
use crate::transaction::TransactionResult;
use crate::types::ResourceMethodAuthKey::Withdraw;
use crate::types::*;

#[derive(TypeId, Encode, Decode)]
struct SystemComponentState {
    xrd: scrypto::resource::Vault,
}

const XRD_SYMBOL: &str = "XRD";
const XRD_NAME: &str = "Radix";
const XRD_DESCRIPTION: &str = "The Radix Public Network's native token, used to pay the network's required transaction fees and to secure the network through staking to its validator nodes.";
const XRD_URL: &str = "https://tokens.radixdlt.com";
const XRD_MAX_SUPPLY: i128 = 24_000_000_000i128;
const XRD_VAULT_ID: VaultId = (Hash([0u8; 32]), 0);
const XRD_VAULT: scrypto::resource::Vault = scrypto::resource::Vault(XRD_VAULT_ID);

const SYS_FAUCET_COMPONENT_NAME: &str = "SysFaucet";

use crate::model::*;

<<<<<<< HEAD
fn create_genesis<'s, R: FeeReserve>(mut track: Track<'s, R>) -> TrackReceipt {
    let sys_faucet_code = include_bytes!("../../../assets/sys_faucet.wasm").to_vec();
    let sys_faucet_abi = scrypto_decode(include_bytes!("../../../assets/sys_faucet.abi"))
        .expect("Failed to construct sys-faucet package");
=======
// TODO: This would be much better handled if bootstrap was implemented as an executed transaction
// TODO: rather than a state snapshot.
pub fn execute_genesis<'s, R: FeeReserve>(mut track: Track<'s, R>) -> TrackReceipt {
    let sys_faucet_package =
        extract_package(include_bytes!("../../../assets/sys_faucet.wasm").to_vec())
            .expect("Failed to construct sys-faucet package");
>>>>>>> 406e4baa
    track.create_uuid_substate(
        SubstateId::Package(SYS_FAUCET_PACKAGE),
        Package::new(sys_faucet_code, sys_faucet_abi).expect("Invalid sys-faucet package"),
        true,
    );
    let sys_utils_code = include_bytes!("../../../assets/sys_utils.wasm").to_vec();
    let sys_utils_abi = scrypto_decode(include_bytes!("../../../assets/sys_utils.abi"))
        .expect("Failed to construct sys-utils package");
    track.create_uuid_substate(
        SubstateId::Package(SYS_UTILS_PACKAGE),
        Package::new(sys_utils_code, sys_utils_abi).expect("Invalid sys-utils package"),
        true,
    );
    let account_code = include_bytes!("../../../assets/account.wasm").to_vec();
    let account_abi = scrypto_decode(include_bytes!("../../../assets/account.abi"))
        .expect("Failed to construct account package");
    track.create_uuid_substate(
        SubstateId::Package(ACCOUNT_PACKAGE),
        Package::new(account_code, account_abi).expect("Invalid account package"),
        true,
    );

    // Radix token resource address
    let mut metadata = HashMap::new();
    metadata.insert("symbol".to_owned(), XRD_SYMBOL.to_owned());
    metadata.insert("name".to_owned(), XRD_NAME.to_owned());
    metadata.insert("description".to_owned(), XRD_DESCRIPTION.to_owned());
    metadata.insert("url".to_owned(), XRD_URL.to_owned());

    let mut resource_auth = HashMap::new();
    resource_auth.insert(Withdraw, (rule!(allow_all), LOCKED));

    let mut xrd_resource_manager = ResourceManager::new(
        ResourceType::Fungible { divisibility: 18 },
        metadata,
        resource_auth,
    )
    .expect("Failed to construct XRD resource manager");
    let minted_xrd = xrd_resource_manager
        .mint_fungible(XRD_MAX_SUPPLY.into(), RADIX_TOKEN.clone())
        .expect("Failed to mint XRD");
    track.create_uuid_substate(
        SubstateId::ResourceManager(RADIX_TOKEN),
        xrd_resource_manager,
        true,
    );

    let mut ecdsa_resource_auth = HashMap::new();
    ecdsa_resource_auth.insert(Withdraw, (rule!(allow_all), LOCKED));
    let ecdsa_token = ResourceManager::new(
        ResourceType::NonFungible,
        HashMap::new(),
        ecdsa_resource_auth,
    )
    .expect("Failed to construct ECDSA resource manager");
    track.create_uuid_substate(SubstateId::ResourceManager(ECDSA_TOKEN), ecdsa_token, true);

    let system_token =
        ResourceManager::new(ResourceType::NonFungible, HashMap::new(), HashMap::new())
            .expect("Failed to construct SYSTEM_TOKEN resource manager");
    track.create_uuid_substate(
        SubstateId::ResourceManager(SYSTEM_TOKEN),
        system_token,
        true,
    );

    let initial_xrd = ResourceChange {
        resource_address: RADIX_TOKEN,
        component_address: SYS_FAUCET_COMPONENT,
        vault_id: XRD_VAULT_ID,
        amount: minted_xrd.total_amount(),
    };

    let system_vault = Vault::new(minted_xrd);
    track.create_uuid_substate(SubstateId::Vault(XRD_VAULT_ID), system_vault, false);

    let sys_faucet_component_info = ComponentInfo::new(
        SYS_FAUCET_PACKAGE,
        SYS_FAUCET_COMPONENT_NAME.to_owned(),
        vec![],
    );
    let sys_faucet_component_state =
        ComponentState::new(scrypto_encode(&SystemComponentState { xrd: XRD_VAULT }));
    track.create_uuid_substate(
        SubstateId::ComponentInfo(SYS_FAUCET_COMPONENT),
        sys_faucet_component_info,
        true,
    );
    track.create_uuid_substate(
        SubstateId::ComponentState(SYS_FAUCET_COMPONENT),
        sys_faucet_component_state,
        true,
    );
    track.create_uuid_substate(SubstateId::System, System { epoch: 0 }, true);

    track.finalize(Ok(Vec::new()), vec![initial_xrd])
}

pub fn bootstrap<S>(mut substate_store: S) -> S
where
    S: ReadableSubstateStore + WriteableSubstateStore,
{
    if substate_store
        .get_substate(&SubstateId::Package(SYS_FAUCET_PACKAGE))
        .is_none()
    {
        let track = Track::new(&substate_store, UnlimitedLoanFeeReserve::default());
        let receipt = execute_genesis(track);
        if let TransactionResult::Commit(c) = receipt.result {
            c.state_updates.commit(&mut substate_store);
        } else {
            panic!("Failed to bootstrap")
        }
    }
    substate_store
}<|MERGE_RESOLUTION|>--- conflicted
+++ resolved
@@ -25,19 +25,12 @@
 
 use crate::model::*;
 
-<<<<<<< HEAD
-fn create_genesis<'s, R: FeeReserve>(mut track: Track<'s, R>) -> TrackReceipt {
+// TODO: This would be much better handled if bootstrap was implemented as an executed transaction
+// TODO: rather than a state snapshot.
+pub fn execute_genesis<'s, R: FeeReserve>(mut track: Track<'s, R>) -> TrackReceipt {
     let sys_faucet_code = include_bytes!("../../../assets/sys_faucet.wasm").to_vec();
     let sys_faucet_abi = scrypto_decode(include_bytes!("../../../assets/sys_faucet.abi"))
         .expect("Failed to construct sys-faucet package");
-=======
-// TODO: This would be much better handled if bootstrap was implemented as an executed transaction
-// TODO: rather than a state snapshot.
-pub fn execute_genesis<'s, R: FeeReserve>(mut track: Track<'s, R>) -> TrackReceipt {
-    let sys_faucet_package =
-        extract_package(include_bytes!("../../../assets/sys_faucet.wasm").to_vec())
-            .expect("Failed to construct sys-faucet package");
->>>>>>> 406e4baa
     track.create_uuid_substate(
         SubstateId::Package(SYS_FAUCET_PACKAGE),
         Package::new(sys_faucet_code, sys_faucet_abi).expect("Invalid sys-faucet package"),
