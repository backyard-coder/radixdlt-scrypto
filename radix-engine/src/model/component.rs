use crate::engine::SystemApi;
<<<<<<< HEAD
use crate::fee::CostUnitCounterError;
=======
use crate::ledger::ReadableSubstateStore;
>>>>>>> 3cba70ce
use sbor::rust::string::String;
use sbor::rust::vec::Vec;
use sbor::*;
use scrypto::buffer::scrypto_decode;
use scrypto::component::ComponentAddAccessCheckInput;
use scrypto::engine::types::*;
use scrypto::prelude::ComponentGlobalizeInput;
use scrypto::resource::AccessRules;
use scrypto::values::*;

use crate::model::{convert, MethodAuthorization};
use crate::wasm::{WasmEngine, WasmInstance};

#[derive(Debug, Clone, PartialEq)]
pub enum ComponentError {
    InvalidRequestData(DecodeError),
    BlueprintFunctionDoesNotExist(String),
    MethodNotFound,
    CostingError(CostUnitCounterError),
}

/// A component is an instance of blueprint.
#[derive(Debug, Clone, TypeId, Encode, Decode)]
pub struct Component {
    package_address: PackageAddress,
    blueprint_name: String,
    access_rules: Vec<AccessRules>,
    state: Vec<u8>,
}

impl Component {
    pub fn new(
        package_address: PackageAddress,
        blueprint_name: String,
        access_rules: Vec<AccessRules>,
        state: Vec<u8>,
    ) -> Self {
        Self {
            package_address,
            blueprint_name,
            access_rules,
            state,
        }
    }

    pub fn method_authorization(
        &self,
        schema: &Type,
        method_name: &str,
    ) -> Vec<MethodAuthorization> {
        let data = ScryptoValue::from_slice(&self.state).unwrap();

        let mut authorizations = Vec::new();
        for auth in &self.access_rules {
            let method_auth = auth.get(method_name);
            let authorization = convert(schema, &data.dom, method_auth);
            authorizations.push(authorization);
        }

        authorizations
    }

    pub fn authorization(&self) -> &[AccessRules] {
        &self.access_rules
    }

    pub fn package_address(&self) -> PackageAddress {
        self.package_address.clone()
    }

    pub fn blueprint_name(&self) -> &str {
        &self.blueprint_name
    }

    pub fn state(&self) -> &[u8] {
        &self.state
    }

    pub fn set_state(&mut self, new_state: Vec<u8>) {
        self.state = new_state;
    }

    pub fn main<
        'p,
        's,
        Y: SystemApi<'p, 's, W, I, S>,
        W: WasmEngine<I>,
        I: WasmInstance,
        S: 's + ReadableSubstateStore,
    >(
        value_id: ValueId,
        fn_ident: &str,
        arg: ScryptoValue,
        system_api: &mut Y,
    ) -> Result<ScryptoValue, ComponentError> {
        let rtn = match fn_ident {
            "add_access_check" => {
                let input: ComponentAddAccessCheckInput =
                    scrypto_decode(&arg.raw).map_err(|e| ComponentError::InvalidRequestData(e))?;

<<<<<<< HEAD
                let mut ref_mut = system_api
                    .borrow_native_value(&value_id)
                    .map_err(ComponentError::CostingError)?;
                let component = ref_mut.component();

                let package_id = ValueId::Package(component.package_address.clone());
                let mut package_ref = system_api
                    .borrow_native_value(&package_id)
                    .map_err(ComponentError::CostingError)?;
                let package = package_ref.package();

=======
>>>>>>> 3cba70ce
                // Abi checks
                {
                    let component_ref = system_api.borrow_value(&value_id);
                    let component = component_ref.component();
                    let package_id = ValueId::Package(component.package_address.clone());
                    let package_ref = system_api.borrow_value(&package_id);
                    let package = package_ref.package();
                    let blueprint_abi = package.blueprint_abi(component.blueprint_name()).unwrap();
                    for (func_name, _) in input.access_rules.iter() {
                        if !blueprint_abi.contains_fn(func_name.as_str()) {
                            return Err(ComponentError::BlueprintFunctionDoesNotExist(
                                func_name.to_string(),
                            ));
                        }
                    }
                }

                let mut ref_mut = system_api.borrow_value_mut(&value_id);
                let component = ref_mut.component();
                component.access_rules.push(input.access_rules);
<<<<<<< HEAD

                system_api
                    .return_native_value(package_id, package_ref)
                    .map_err(ComponentError::CostingError)?;
                system_api
                    .return_native_value(value_id, ref_mut)
                    .map_err(ComponentError::CostingError)?;
=======
                system_api.return_value_mut(value_id, ref_mut);
>>>>>>> 3cba70ce

                Ok(ScryptoValue::from_typed(&()))
            }
            "globalize" => {
                let _: ComponentGlobalizeInput =
                    scrypto_decode(&arg.raw).map_err(|e| ComponentError::InvalidRequestData(e))?;

<<<<<<< HEAD
                system_api
                    .native_globalize(&value_id)
                    .map_err(ComponentError::CostingError)?;
=======
                system_api.globalize_value(&value_id);
>>>>>>> 3cba70ce
                Ok(ScryptoValue::from_typed(&()))
            }
            _ => Err(ComponentError::MethodNotFound),
        }?;

        Ok(rtn)
    }

    pub fn main_consume<
        'p,
        's,
        Y: SystemApi<'p, 's, W, I, S>,
        W: WasmEngine<I>,
        I: WasmInstance,
        S: ReadableSubstateStore,
    >(
        value_id: ValueId,
        fn_ident: &str,
        arg: ScryptoValue,
        system_api: &mut Y,
    ) -> Result<ScryptoValue, ComponentError> {
        let rtn = match fn_ident {
            "globalize" => {
                let _: ComponentGlobalizeInput =
                    scrypto_decode(&arg.raw).map_err(|e| ComponentError::InvalidRequestData(e))?;

<<<<<<< HEAD
                system_api
                    .native_globalize(&value_id)
                    .map_err(ComponentError::CostingError)?;
=======
                system_api.globalize_value(&value_id);
>>>>>>> 3cba70ce
                Ok(ScryptoValue::from_typed(&()))
            }
            _ => Err(ComponentError::MethodNotFound),
        }?;

        Ok(rtn)
    }
}<|MERGE_RESOLUTION|>--- conflicted
+++ resolved
@@ -1,9 +1,6 @@
 use crate::engine::SystemApi;
-<<<<<<< HEAD
 use crate::fee::CostUnitCounterError;
-=======
 use crate::ledger::ReadableSubstateStore;
->>>>>>> 3cba70ce
 use sbor::rust::string::String;
 use sbor::rust::vec::Vec;
 use sbor::*;
@@ -104,28 +101,21 @@
                 let input: ComponentAddAccessCheckInput =
                     scrypto_decode(&arg.raw).map_err(|e| ComponentError::InvalidRequestData(e))?;
 
-<<<<<<< HEAD
-                let mut ref_mut = system_api
-                    .borrow_native_value(&value_id)
-                    .map_err(ComponentError::CostingError)?;
-                let component = ref_mut.component();
-
-                let package_id = ValueId::Package(component.package_address.clone());
-                let mut package_ref = system_api
-                    .borrow_native_value(&package_id)
-                    .map_err(ComponentError::CostingError)?;
-                let package = package_ref.package();
-
-=======
->>>>>>> 3cba70ce
                 // Abi checks
                 {
-                    let component_ref = system_api.borrow_value(&value_id);
+                    let component_ref = system_api
+                        .borrow_value(&value_id)
+                        .map_err(ComponentError::CostingError)?;
                     let component = component_ref.component();
+                    let component_name = component.blueprint_name().to_owned();
                     let package_id = ValueId::Package(component.package_address.clone());
-                    let package_ref = system_api.borrow_value(&package_id);
+                    drop(component);
+                    drop(component_ref);
+                    let package_ref = system_api
+                        .borrow_value(&package_id)
+                        .map_err(ComponentError::CostingError)?;
                     let package = package_ref.package();
-                    let blueprint_abi = package.blueprint_abi(component.blueprint_name()).unwrap();
+                    let blueprint_abi = package.blueprint_abi(&component_name).unwrap();
                     for (func_name, _) in input.access_rules.iter() {
                         if !blueprint_abi.contains_fn(func_name.as_str()) {
                             return Err(ComponentError::BlueprintFunctionDoesNotExist(
@@ -135,20 +125,14 @@
                     }
                 }
 
-                let mut ref_mut = system_api.borrow_value_mut(&value_id);
+                let mut ref_mut = system_api
+                    .borrow_value_mut(&value_id)
+                    .map_err(ComponentError::CostingError)?;
                 let component = ref_mut.component();
                 component.access_rules.push(input.access_rules);
-<<<<<<< HEAD
-
                 system_api
-                    .return_native_value(package_id, package_ref)
+                    .return_value_mut(value_id, ref_mut)
                     .map_err(ComponentError::CostingError)?;
-                system_api
-                    .return_native_value(value_id, ref_mut)
-                    .map_err(ComponentError::CostingError)?;
-=======
-                system_api.return_value_mut(value_id, ref_mut);
->>>>>>> 3cba70ce
 
                 Ok(ScryptoValue::from_typed(&()))
             }
@@ -156,13 +140,9 @@
                 let _: ComponentGlobalizeInput =
                     scrypto_decode(&arg.raw).map_err(|e| ComponentError::InvalidRequestData(e))?;
 
-<<<<<<< HEAD
                 system_api
-                    .native_globalize(&value_id)
+                    .globalize_value(&value_id)
                     .map_err(ComponentError::CostingError)?;
-=======
-                system_api.globalize_value(&value_id);
->>>>>>> 3cba70ce
                 Ok(ScryptoValue::from_typed(&()))
             }
             _ => Err(ComponentError::MethodNotFound),
@@ -189,13 +169,9 @@
                 let _: ComponentGlobalizeInput =
                     scrypto_decode(&arg.raw).map_err(|e| ComponentError::InvalidRequestData(e))?;
 
-<<<<<<< HEAD
                 system_api
-                    .native_globalize(&value_id)
+                    .globalize_value(&value_id)
                     .map_err(ComponentError::CostingError)?;
-=======
-                system_api.globalize_value(&value_id);
->>>>>>> 3cba70ce
                 Ok(ScryptoValue::from_typed(&()))
             }
             _ => Err(ComponentError::MethodNotFound),
