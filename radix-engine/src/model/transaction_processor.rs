--- conflicted
+++ resolved
@@ -162,111 +162,11 @@
                                 ids.clone(),
                                 *resource_address,
                             )),
-<<<<<<< HEAD
-                        )
-                    }),
-                ValidatedInstruction::CreateProofFromAuthZone { resource_address } => self
-                    .id_allocator
-                    .new_proof_id()
-                    .map_err(RuntimeError::IdAllocatorError)
-                    .and_then(|new_id| {
-                        system_api
-                            .invoke_snode(
-                                SNodeRef::AuthZoneRef,
-                                ScryptoValue::from_value(&AuthZoneMethod::CreateProof(
-                                    *resource_address,
-                                )),
-                            )
-                            .map(|rtn| {
-                                let proof_id = *rtn.proof_ids.iter().next().unwrap().0;
-                                self.proof_id_mapping.insert(new_id, proof_id);
-                                ScryptoValue::from_value(&scrypto::resource::Proof(new_id))
-                            })
-                    }),
-                ValidatedInstruction::CreateProofFromAuthZoneByAmount {
-                    amount,
-                    resource_address,
-                } => self
-                    .id_allocator
-                    .new_proof_id()
-                    .map_err(RuntimeError::IdAllocatorError)
-                    .and_then(|new_id| {
-                        system_api
-                            .invoke_snode(
-                                SNodeRef::AuthZoneRef,
-                                ScryptoValue::from_value(&AuthZoneMethod::CreateProofByAmount(
-                                    *amount,
-                                    *resource_address,
-                                )),
-                            )
-                            .map(|rtn| {
-                                let proof_id = *rtn.proof_ids.iter().next().unwrap().0;
-                                self.proof_id_mapping.insert(new_id, proof_id);
-                                ScryptoValue::from_value(&scrypto::resource::Proof(new_id))
-                            })
-                    }),
-                ValidatedInstruction::CreateProofFromAuthZoneByIds {
-                    ids,
-                    resource_address,
-                } => self
-                    .id_allocator
-                    .new_proof_id()
-                    .map_err(RuntimeError::IdAllocatorError)
-                    .and_then(|new_id| {
-                        system_api
-                            .invoke_snode(
-                                SNodeRef::AuthZoneRef,
-                                ScryptoValue::from_value(&AuthZoneMethod::CreateProofByIds(
-                                    ids.clone(),
-                                    *resource_address,
-                                )),
-                            )
-                            .map(|rtn| {
-                                let proof_id = *rtn.proof_ids.iter().next().unwrap().0;
-                                self.proof_id_mapping.insert(new_id, proof_id);
-                                ScryptoValue::from_value(&scrypto::resource::Proof(new_id))
-                            })
-                    }),
-                ValidatedInstruction::CreateProofFromBucket { bucket_id } => self
-                    .id_allocator
-                    .new_proof_id()
-                    .map_err(RuntimeError::IdAllocatorError)
-                    .and_then(|new_id| {
-                        self.bucket_id_mapping
-                            .get(bucket_id)
-                            .cloned()
-                            .map(|real_bucket_id| (new_id, real_bucket_id))
-                            .ok_or(RuntimeError::BucketNotFound(new_id))
-                    })
-                    .and_then(|(new_id, real_bucket_id)| {
-                        system_api
-                            .invoke_snode2(
-                                SNodeRef::BucketRef(real_bucket_id),
-                                "create_proof".to_string(),
-                                ScryptoValue::from_value(&BucketCreateProofInput {}),
-                            )
-                            .map(|rtn| {
-                                let proof_id = *rtn.proof_ids.iter().next().unwrap().0;
-                                self.proof_id_mapping.insert(new_id, proof_id);
-                                ScryptoValue::from_value(&scrypto::resource::Proof(new_id))
-                            })
-                    }),
-                ValidatedInstruction::CloneProof { proof_id } => self
-                    .id_allocator
-                    .new_proof_id()
-                    .map_err(RuntimeError::IdAllocatorError)
-                    .and_then(|new_id| {
-                        self.proof_id_mapping
-                            .get(proof_id)
-                            .cloned()
-                            .map(|real_id| {
-=======
                         ),
                         ValidatedInstruction::PopFromAuthZone {} => id_allocator
                             .new_proof_id()
                             .map_err(RuntimeError::IdAllocatorError)
                             .and_then(|new_id| {
->>>>>>> 5d0617e5
                                 system_api
                                     .invoke_snode(
                                         SNodeRef::AuthZoneRef,
@@ -375,9 +275,10 @@
                             })
                             .and_then(|(new_id, real_bucket_id)| {
                                 system_api
-                                    .invoke_snode(
+                                    .invoke_snode2(
                                         SNodeRef::BucketRef(real_bucket_id),
-                                        ScryptoValue::from_value(&BucketMethod::CreateProof()),
+                                        "create_proof".to_string(),
+                                        ScryptoValue::from_value(&BucketCreateProofInput {}),
                                     )
                                     .map(|rtn| {
                                         let proof_id = *rtn.proof_ids.iter().next().unwrap().0;
