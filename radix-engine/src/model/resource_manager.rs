use sbor::rust::collections::*;
use sbor::rust::string::String;
use sbor::rust::string::ToString;
use sbor::rust::vec::*;
use sbor::*;
use scrypto::buffer::scrypto_decode;
use scrypto::engine::types::*;
use scrypto::prelude::{
    ResourceManagerCreateBucketInput, ResourceManagerCreateInput, ResourceManagerCreateVaultInput,
    ResourceManagerGetNonFungibleInput, ResourceManagerGetResourceTypeInput,
    ResourceManagerGetTotalSupplyInput, ResourceManagerLockAuthInput, ResourceManagerMintInput,
    ResourceManagerNonFungibleExistsInput, ResourceManagerUpdateAuthInput,
    ResourceManagerUpdateMetadataInput, ResourceManagerUpdateNonFungibleDataInput,
};
use scrypto::resource::AccessRule::{self, *};
use scrypto::resource::Mutability::{self, *};
use scrypto::resource::ResourceManagerGetMetadataInput;
use scrypto::resource::ResourceMethodAuthKey::{self, *};
use scrypto::values::ScryptoValue;

use crate::engine::SystemApi;
<<<<<<< HEAD
use crate::fee::CostUnitCounterError;
=======
use crate::ledger::ReadableSubstateStore;
>>>>>>> 3cba70ce
use crate::model::resource_manager::ResourceMethodRule::{Protected, Public};
use crate::model::ResourceManagerError::InvalidMethod;
use crate::model::{convert, MethodAuthorization, ResourceContainer};
use crate::model::{Bucket, NonFungible, Vault};
use crate::wasm::*;

/// Converts soft authorization rule to a hard authorization rule.
/// Currently required as all auth is defined by soft authorization rules.
macro_rules! convert_auth {
    ($auth:expr) => {
        convert(&Type::Unit, &Value::Unit, &$auth)
    };
}

/// Represents an error when accessing a bucket.
#[derive(Debug, Clone, PartialEq)]
pub enum ResourceManagerError {
    InvalidDivisibility,
    InvalidAmount(Decimal, u8),
    InvalidResourceFlags(u64),
    InvalidMintPermission,
    ResourceTypeDoesNotMatch,
    MaxMintAmountExceeded,
    InvalidNonFungibleData,
    NonFungibleAlreadyExists(NonFungibleAddress),
    NonFungibleNotFound(NonFungibleAddress),
    InvalidRequestData(DecodeError),
    MethodNotFound(String),
    CouldNotCreateBucket,
    CouldNotCreateVault,
    InvalidMethod,
    CostingError(CostUnitCounterError),
}

enum MethodAccessRuleMethod {
    Lock(),
    Update(AccessRule),
}

#[derive(Debug, Clone, TypeId, Encode, Decode)]
struct MethodAccessRule {
    auth: MethodAuthorization,
    update_auth: MethodAuthorization,
}

impl MethodAccessRule {
    pub fn new(entry: (AccessRule, Mutability)) -> Self {
        MethodAccessRule {
            auth: convert_auth!(entry.0),
            update_auth: match entry.1 {
                Mutability::LOCKED => MethodAuthorization::DenyAll,
                Mutability::MUTABLE(method_auth) => convert_auth!(method_auth),
            },
        }
    }

    pub fn get_method_auth(&self) -> &MethodAuthorization {
        &self.auth
    }

    pub fn get_update_auth(&self, method: MethodAccessRuleMethod) -> &MethodAuthorization {
        match method {
            MethodAccessRuleMethod::Lock() | MethodAccessRuleMethod::Update(_) => &self.update_auth,
        }
    }

    pub fn main(
        &mut self,
        method: MethodAccessRuleMethod,
    ) -> Result<ScryptoValue, ResourceManagerError> {
        match method {
            MethodAccessRuleMethod::Lock() => self.lock(),
            MethodAccessRuleMethod::Update(method_auth) => {
                self.update(method_auth);
            }
        }

        Ok(ScryptoValue::from_typed(&()))
    }

    fn update(&mut self, method_auth: AccessRule) {
        self.auth = convert_auth!(method_auth)
    }

    fn lock(&mut self) {
        self.update_auth = MethodAuthorization::DenyAll;
    }
}

#[derive(Debug, Clone, TypeId, Encode, Decode)]
enum ResourceMethodRule {
    Public,
    Protected(ResourceMethodAuthKey),
}

/// The definition of a resource.
#[derive(Debug, Clone, TypeId, Encode, Decode)]
pub struct ResourceManager {
    resource_type: ResourceType,
    metadata: HashMap<String, String>,
    method_table: HashMap<String, ResourceMethodRule>,
    vault_method_table: HashMap<String, ResourceMethodRule>,
    authorization: HashMap<ResourceMethodAuthKey, MethodAccessRule>,
    total_supply: Decimal,
}

impl ResourceManager {
    pub fn new(
        resource_type: ResourceType,
        metadata: HashMap<String, String>,
        mut auth: HashMap<ResourceMethodAuthKey, (AccessRule, Mutability)>,
    ) -> Result<Self, ResourceManagerError> {
        let mut vault_method_table: HashMap<String, ResourceMethodRule> = HashMap::new();
        vault_method_table.insert("take".to_string(), Protected(Withdraw));
        vault_method_table.insert("put".to_string(), Protected(Deposit));
        for pub_method in [
            "amount",
            "resource_address",
            "non_fungible_ids",
            "create_proof",
            "create_proof_by_amount",
            "create_proof_by_ids",
        ] {
            vault_method_table.insert(pub_method.to_string(), Public);
        }
        // Non Fungible methods
        vault_method_table.insert("take_non_fungibles".to_string(), Protected(Withdraw));

        let mut method_table: HashMap<String, ResourceMethodRule> = HashMap::new();
        method_table.insert("mint".to_string(), Protected(Mint));
        method_table.insert("burn".to_string(), Protected(Burn));
        method_table.insert("update_metadata".to_string(), Protected(UpdateMetadata));
        for pub_method in [
            "create_bucket",
            "metadata",
            "resource_type",
            "total_supply",
            "create_vault",
        ] {
            method_table.insert(pub_method.to_string(), Public);
        }

        // Non Fungible methods
        method_table.insert(
            "update_non_fungible_data".to_string(),
            Protected(UpdateNonFungibleData),
        );
        for pub_method in ["non_fungible_exists", "non_fungible_data"] {
            method_table.insert(pub_method.to_string(), Public);
        }

        let mut authorization: HashMap<ResourceMethodAuthKey, MethodAccessRule> = HashMap::new();
        for (auth_entry_key, default) in [
            (Mint, (DenyAll, LOCKED)),
            (Burn, (DenyAll, LOCKED)),
            (Withdraw, (AllowAll, LOCKED)),
            (Deposit, (AllowAll, LOCKED)),
            (UpdateMetadata, (DenyAll, LOCKED)),
            (UpdateNonFungibleData, (DenyAll, LOCKED)),
        ] {
            let entry = auth.remove(&auth_entry_key).unwrap_or(default);
            authorization.insert(auth_entry_key, MethodAccessRule::new(entry));
        }

        let resource_manager = Self {
            resource_type,
            metadata,
            method_table,
            vault_method_table,
            authorization,
            total_supply: 0.into(),
        };

        Ok(resource_manager)
    }

    pub fn get_vault_auth(&self, method_name: &str) -> &MethodAuthorization {
        match self.vault_method_table.get(method_name) {
            None => &MethodAuthorization::Unsupported,
            Some(Public) => &MethodAuthorization::AllowAll,
            Some(Protected(auth_key)) => {
                self.authorization.get(auth_key).unwrap().get_method_auth()
            }
        }
    }

    pub fn get_consuming_bucket_auth(&self, method_name: &str) -> &MethodAuthorization {
        match self.method_table.get(method_name) {
            None => &MethodAuthorization::Unsupported,
            Some(Public) => &MethodAuthorization::AllowAll,
            Some(Protected(method)) => self.authorization.get(method).unwrap().get_method_auth(),
        }
    }

    pub fn get_auth(&self, method_name: &str, arg: &ScryptoValue) -> &MethodAuthorization {
        match method_name {
            "update_auth" => {
                let input: ResourceManagerUpdateAuthInput = scrypto_decode(&arg.raw).unwrap();
                match self.authorization.get(&input.method) {
                    None => &MethodAuthorization::Unsupported,
                    Some(entry) => {
                        entry.get_update_auth(MethodAccessRuleMethod::Update(input.access_rule))
                    }
                }
            }
            "lock_auth" => {
                let input: ResourceManagerLockAuthInput = scrypto_decode(&arg.raw).unwrap();
                match self.authorization.get(&input.method) {
                    None => &MethodAuthorization::Unsupported,
                    Some(entry) => entry.get_update_auth(MethodAccessRuleMethod::Lock()),
                }
            }
            _ => match self.method_table.get(method_name) {
                None => &MethodAuthorization::Unsupported,
                Some(Public) => &MethodAuthorization::AllowAll,
                Some(Protected(method)) => {
                    self.authorization.get(method).unwrap().get_method_auth()
                }
            },
        }
    }

    pub fn resource_type(&self) -> ResourceType {
        self.resource_type
    }

    pub fn metadata(&self) -> &HashMap<String, String> {
        &self.metadata
    }

    pub fn total_supply(&self) -> Decimal {
        self.total_supply
    }

    pub fn mint<
        'p,
        's,
        Y: SystemApi<'p, 's, W, I, S>,
        W: WasmEngine<I>,
        I: WasmInstance,
        S: ReadableSubstateStore,
    >(
        &mut self,
        mint_params: MintParams,
        self_address: ResourceAddress,
        system_api: &mut Y,
    ) -> Result<ResourceContainer, ResourceManagerError> {
        match mint_params {
            MintParams::Fungible { amount } => self.mint_fungible(amount, self_address),
            MintParams::NonFungible { entries } => {
                self.mint_non_fungibles(entries, self_address, system_api)
            }
        }
    }

    pub fn mint_fungible(
        &mut self,
        amount: Decimal,
        self_address: ResourceAddress,
    ) -> Result<ResourceContainer, ResourceManagerError> {
        if let ResourceType::Fungible { divisibility } = self.resource_type {
            // check amount
            self.check_amount(amount)?;

            // It takes `1,701,411,835` mint operations to reach `Decimal::MAX`,
            // which will be impossible with metering.
            if amount > 100_000_000_000i128.into() {
                return Err(ResourceManagerError::MaxMintAmountExceeded);
            }

            self.total_supply += amount;

            Ok(ResourceContainer::new_fungible(
                self_address,
                divisibility,
                amount,
            ))
        } else {
            Err(ResourceManagerError::ResourceTypeDoesNotMatch)
        }
    }

    fn process_non_fungible_data(data: &[u8]) -> Result<ScryptoValue, ResourceManagerError> {
        let validated = ScryptoValue::from_slice(data)
            .map_err(|_| ResourceManagerError::InvalidNonFungibleData)?;
        if !validated.bucket_ids.is_empty() {
            return Err(ResourceManagerError::InvalidNonFungibleData);
        }
        if !validated.proof_ids.is_empty() {
            return Err(ResourceManagerError::InvalidNonFungibleData);
        }
        if !validated.kv_store_ids.is_empty() {
            return Err(ResourceManagerError::InvalidNonFungibleData);
        }
        if !validated.vault_ids.is_empty() {
            return Err(ResourceManagerError::InvalidNonFungibleData);
        }
        Ok(validated)
    }

    pub fn mint_non_fungibles<
        'p,
        's,
        Y: SystemApi<'p, 's, W, I, S>,
        W: WasmEngine<I>,
        I: WasmInstance,
        S: ReadableSubstateStore,
    >(
        &mut self,
        entries: HashMap<NonFungibleId, (Vec<u8>, Vec<u8>)>,
        self_address: ResourceAddress,
        system_api: &mut Y,
    ) -> Result<ResourceContainer, ResourceManagerError> {
        // check resource type
        if !matches!(self.resource_type, ResourceType::NonFungible) {
            return Err(ResourceManagerError::ResourceTypeDoesNotMatch);
        }

        // check amount
        let amount: Decimal = entries.len().into();
        self.check_amount(amount)?;

        // It takes `1,701,411,835` mint operations to reach `Decimal::MAX`,
        // which will be impossible with metering.
        if amount > 100_000_000_000i128.into() {
            return Err(ResourceManagerError::MaxMintAmountExceeded);
        }

        self.total_supply += amount;

        // Allocate non-fungibles
        let mut ids = BTreeSet::new();
        for (id, data) in entries {
            let non_fungible_address = NonFungibleAddress::new(self_address, id.clone());
            if system_api.get_non_fungible(&non_fungible_address).is_some() {
                return Err(ResourceManagerError::NonFungibleAlreadyExists(
                    non_fungible_address,
                ));
            }

            let immutable_data = Self::process_non_fungible_data(&data.0)?;
            let mutable_data = Self::process_non_fungible_data(&data.1)?;
            let non_fungible = NonFungible::new(immutable_data.raw, mutable_data.raw);

            system_api.set_non_fungible(non_fungible_address, Some(non_fungible));
            ids.insert(id);
        }

        Ok(ResourceContainer::new_non_fungible(self_address, ids))
    }

    pub fn burn(&mut self, amount: Decimal) {
        self.total_supply -= amount;
    }

    fn update_metadata(
        &mut self,
        new_metadata: HashMap<String, String>,
    ) -> Result<(), ResourceManagerError> {
        self.metadata = new_metadata;

        Ok(())
    }

    fn check_amount(&self, amount: Decimal) -> Result<(), ResourceManagerError> {
        let divisibility = self.resource_type.divisibility();

        if amount.is_negative() || amount.0 % 10i128.pow((18 - divisibility).into()) != 0i128 {
            Err(ResourceManagerError::InvalidAmount(amount, divisibility))
        } else {
            Ok(())
        }
    }

    pub fn static_main<
        'p,
        's,
        Y: SystemApi<'p, 's, W, I, S>,
        W: WasmEngine<I>,
        I: WasmInstance,
        S: ReadableSubstateStore,
    >(
        method_name: &str,
        arg: ScryptoValue,
        system_api: &mut Y,
    ) -> Result<ScryptoValue, ResourceManagerError> {
        match method_name {
            "create" => {
                let input: ResourceManagerCreateInput = scrypto_decode(&arg.raw)
                    .map_err(|e| ResourceManagerError::InvalidRequestData(e))?;

                let resource_manager =
                    ResourceManager::new(input.resource_type, input.metadata, input.access_rules)?;
                let resource_address = system_api.create_resource(resource_manager);
                let bucket_id = if let Some(mint_params) = input.mint_params {
                    let resource_id = ValueId::Resource(resource_address);
<<<<<<< HEAD
                    let mut value = system_api
                        .borrow_native_value(&resource_id)
                        .map_err(ResourceManagerError::CostingError)?;
                    let resource_manager = value.resource_manager();
                    let container =
                        resource_manager.mint(mint_params, resource_address, system_api)?;
                    system_api
                        .return_native_value(resource_id, value)
                        .map_err(ResourceManagerError::CostingError)?;
=======
                    let mut value = system_api.borrow_value_mut(&resource_id);
                    let resource_manager = value.resource_manager();
                    let container =
                        resource_manager.mint(mint_params, resource_address, system_api)?;
                    system_api.return_value_mut(resource_id, value);
>>>>>>> 3cba70ce
                    let bucket_id = system_api
                        .create_value(Bucket::new(container))
                        .unwrap()
                        .into();
                    Some(scrypto::resource::Bucket(bucket_id))
                } else {
                    None
                };

                Ok(ScryptoValue::from_typed(&(resource_address, bucket_id)))
            }
            _ => Err(InvalidMethod),
        }
    }

    pub fn main<
        'p,
        's,
        Y: SystemApi<'p, 's, W, I, S>,
        W: WasmEngine<I>,
        I: WasmInstance,
        S: ReadableSubstateStore,
    >(
        resource_address: ResourceAddress,
        method_name: &str,
        arg: ScryptoValue,
        system_api: &mut Y,
    ) -> Result<ScryptoValue, ResourceManagerError> {
        let value_id = ValueId::Resource(resource_address);
<<<<<<< HEAD
        let mut ref_mut = system_api
            .borrow_native_value(&value_id)
            .map_err(ResourceManagerError::CostingError)?;
=======
        let mut ref_mut = system_api.borrow_value_mut(&value_id);
>>>>>>> 3cba70ce
        let resource_manager = ref_mut.resource_manager();

        let rtn = match method_name {
            "update_auth" => {
                let input: ResourceManagerUpdateAuthInput = scrypto_decode(&arg.raw)
                    .map_err(|e| ResourceManagerError::InvalidRequestData(e))?;
                let method_entry = resource_manager
                    .authorization
                    .get_mut(&input.method)
                    .unwrap();
                method_entry.main(MethodAccessRuleMethod::Update(input.access_rule))
            }
            "lock_auth" => {
                let input: ResourceManagerLockAuthInput = scrypto_decode(&arg.raw)
                    .map_err(|e| ResourceManagerError::InvalidRequestData(e))?;
                let method_entry = resource_manager
                    .authorization
                    .get_mut(&input.method)
                    .unwrap();
                method_entry.main(MethodAccessRuleMethod::Lock())
            }
            "create_vault" => {
                let _: ResourceManagerCreateVaultInput = scrypto_decode(&arg.raw)
                    .map_err(|e| ResourceManagerError::InvalidRequestData(e))?;
                let container = ResourceContainer::new_empty(
                    resource_address,
                    resource_manager.resource_type(),
                );
                let vault_id = system_api
                    .create_value(Vault::new(container))
                    .unwrap()
                    .into();
                Ok(ScryptoValue::from_typed(&scrypto::resource::Vault(
                    vault_id,
                )))
            }
            "create_bucket" => {
                let _: ResourceManagerCreateBucketInput = scrypto_decode(&arg.raw)
                    .map_err(|e| ResourceManagerError::InvalidRequestData(e))?;
                let container = ResourceContainer::new_empty(
                    resource_address,
                    resource_manager.resource_type(),
                );
                let bucket_id = system_api
                    .create_value(Bucket::new(container))
                    .unwrap()
                    .into();
                Ok(ScryptoValue::from_typed(&scrypto::resource::Bucket(
                    bucket_id,
                )))
            }
            "mint" => {
                let input: ResourceManagerMintInput = scrypto_decode(&arg.raw)
                    .map_err(|e| ResourceManagerError::InvalidRequestData(e))?;
                let container =
                    resource_manager.mint(input.mint_params, resource_address, system_api)?;
                let bucket_id = system_api
                    .create_value(Bucket::new(container))
                    .unwrap()
                    .into();
                Ok(ScryptoValue::from_typed(&scrypto::resource::Bucket(
                    bucket_id,
                )))
            }
            "metadata" => {
                let _: ResourceManagerGetMetadataInput = scrypto_decode(&arg.raw)
                    .map_err(|e| ResourceManagerError::InvalidRequestData(e))?;
                Ok(ScryptoValue::from_typed(&resource_manager.metadata))
            }
            "resource_type" => {
                let _: ResourceManagerGetResourceTypeInput = scrypto_decode(&arg.raw)
                    .map_err(|e| ResourceManagerError::InvalidRequestData(e))?;
                Ok(ScryptoValue::from_typed(&resource_manager.resource_type))
            }
            "total_supply" => {
                let _: ResourceManagerGetTotalSupplyInput = scrypto_decode(&arg.raw)
                    .map_err(|e| ResourceManagerError::InvalidRequestData(e))?;
                Ok(ScryptoValue::from_typed(&resource_manager.total_supply))
            }
            "update_metadata" => {
                let input: ResourceManagerUpdateMetadataInput = scrypto_decode(&arg.raw)
                    .map_err(|e| ResourceManagerError::InvalidRequestData(e))?;
                resource_manager.update_metadata(input.metadata)?;
                Ok(ScryptoValue::from_typed(&()))
            }
            "update_non_fungible_data" => {
                let input: ResourceManagerUpdateNonFungibleDataInput = scrypto_decode(&arg.raw)
                    .map_err(|e| ResourceManagerError::InvalidRequestData(e))?;
                let non_fungible_address =
                    NonFungibleAddress::new(resource_address.clone(), input.id);
                let data = Self::process_non_fungible_data(&input.data)?;
                let mut non_fungible = system_api.get_non_fungible(&non_fungible_address).ok_or(
                    ResourceManagerError::NonFungibleNotFound(non_fungible_address.clone()),
                )?;
                non_fungible.set_mutable_data(data.raw);
                system_api.set_non_fungible(non_fungible_address, Some(non_fungible));

                Ok(ScryptoValue::from_typed(&()))
            }
            "non_fungible_exists" => {
                let input: ResourceManagerNonFungibleExistsInput = scrypto_decode(&arg.raw)
                    .map_err(|e| ResourceManagerError::InvalidRequestData(e))?;
                let non_fungible_address =
                    NonFungibleAddress::new(resource_address.clone(), input.id);
                let non_fungible = system_api.get_non_fungible(&non_fungible_address);
                Ok(ScryptoValue::from_typed(&non_fungible.is_some()))
            }
            "non_fungible_data" => {
                let input: ResourceManagerGetNonFungibleInput = scrypto_decode(&arg.raw)
                    .map_err(|e| ResourceManagerError::InvalidRequestData(e))?;
                let non_fungible_address =
                    NonFungibleAddress::new(resource_address.clone(), input.id);
                let non_fungible = system_api.get_non_fungible(&non_fungible_address).ok_or(
                    ResourceManagerError::NonFungibleNotFound(non_fungible_address),
                )?;
                Ok(ScryptoValue::from_typed(&[
                    non_fungible.immutable_data(),
                    non_fungible.mutable_data(),
                ]))
            }
            _ => Err(InvalidMethod),
        }?;

<<<<<<< HEAD
        system_api
            .return_native_value(value_id, ref_mut)
            .map_err(ResourceManagerError::CostingError)?;
=======
        system_api.return_value_mut(value_id, ref_mut);
>>>>>>> 3cba70ce

        Ok(rtn)
    }
}<|MERGE_RESOLUTION|>--- conflicted
+++ resolved
@@ -19,11 +19,8 @@
 use scrypto::values::ScryptoValue;
 
 use crate::engine::SystemApi;
-<<<<<<< HEAD
 use crate::fee::CostUnitCounterError;
-=======
 use crate::ledger::ReadableSubstateStore;
->>>>>>> 3cba70ce
 use crate::model::resource_manager::ResourceMethodRule::{Protected, Public};
 use crate::model::ResourceManagerError::InvalidMethod;
 use crate::model::{convert, MethodAuthorization, ResourceContainer};
@@ -420,23 +417,15 @@
                 let resource_address = system_api.create_resource(resource_manager);
                 let bucket_id = if let Some(mint_params) = input.mint_params {
                     let resource_id = ValueId::Resource(resource_address);
-<<<<<<< HEAD
                     let mut value = system_api
-                        .borrow_native_value(&resource_id)
+                        .borrow_value_mut(&resource_id)
                         .map_err(ResourceManagerError::CostingError)?;
                     let resource_manager = value.resource_manager();
                     let container =
                         resource_manager.mint(mint_params, resource_address, system_api)?;
                     system_api
-                        .return_native_value(resource_id, value)
+                        .return_value_mut(resource_id, value)
                         .map_err(ResourceManagerError::CostingError)?;
-=======
-                    let mut value = system_api.borrow_value_mut(&resource_id);
-                    let resource_manager = value.resource_manager();
-                    let container =
-                        resource_manager.mint(mint_params, resource_address, system_api)?;
-                    system_api.return_value_mut(resource_id, value);
->>>>>>> 3cba70ce
                     let bucket_id = system_api
                         .create_value(Bucket::new(container))
                         .unwrap()
@@ -466,13 +455,9 @@
         system_api: &mut Y,
     ) -> Result<ScryptoValue, ResourceManagerError> {
         let value_id = ValueId::Resource(resource_address);
-<<<<<<< HEAD
         let mut ref_mut = system_api
-            .borrow_native_value(&value_id)
+            .borrow_value_mut(&value_id)
             .map_err(ResourceManagerError::CostingError)?;
-=======
-        let mut ref_mut = system_api.borrow_value_mut(&value_id);
->>>>>>> 3cba70ce
         let resource_manager = ref_mut.resource_manager();
 
         let rtn = match method_name {
@@ -596,13 +581,9 @@
             _ => Err(InvalidMethod),
         }?;
 
-<<<<<<< HEAD
         system_api
-            .return_native_value(value_id, ref_mut)
+            .return_value_mut(value_id, ref_mut)
             .map_err(ResourceManagerError::CostingError)?;
-=======
-        system_api.return_value_mut(value_id, ref_mut);
->>>>>>> 3cba70ce
 
         Ok(rtn)
     }
