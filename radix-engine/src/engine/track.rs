--- conflicted
+++ resolved
@@ -29,9 +29,6 @@
     down_virtual_substates: Vec<VirtualSubstateId>,
     up_substates: IndexMap<Vec<u8>, SubstateValue>,
     up_virtual_substate_space: IndexSet<Vec<u8>>,
-
-    vaults: IndexMap<(ComponentAddress, VaultId), SubstateUpdate<Vault>>,
-    borrowed_vaults: HashMap<(ComponentAddress, VaultId), Option<PhysicalSubstateId>>,
 }
 
 pub enum TrackError {
@@ -81,11 +78,12 @@
     Vault(ComponentAddress, VaultId),
 }
 
-#[derive(Debug, Clone)]
+#[derive(Debug)]
 pub enum SubstateValue {
     Resource(ResourceManager),
     Component(Component),
     Package(Package),
+    Vault(Vault),
     NonFungible(Option<NonFungible>),
     LazyMapEntry(Option<Vec<u8>>),
 }
@@ -177,19 +175,6 @@
     }
 }
 
-<<<<<<< HEAD
-=======
-#[derive(Debug)]
-pub enum SubstateValue {
-    Resource(ResourceManager),
-    Component(Component),
-    Package(Package),
-    Vault(Vault),
-    NonFungible(Option<NonFungible>),
-    LazyMapEntry(Option<Vec<u8>>),
-}
-
->>>>>>> dc460086
 impl SubstateValue {
     fn encode(&self) -> Vec<u8> {
         match self {
@@ -259,8 +244,6 @@
     }
 }
 
-<<<<<<< HEAD
-=======
 impl Into<Vault> for SubstateValue {
     fn into(self) -> Vault {
         if let SubstateValue::Vault(vault) = self {
@@ -271,36 +254,6 @@
     }
 }
 
-pub enum TrackError {
-    Reentrancy,
-    NotFound,
-}
-
-/// An abstraction of transaction execution state.
-///
-/// It acts as the facade of ledger state and keeps track of all temporary state updates,
-/// until the `commit()` method is called.
-///
-/// Typically, a track is shared by all the processes created within a transaction.
-///
-pub struct Track<'s, S: ReadableSubstateStore> {
-    substate_store: &'s mut S,
-    transaction_hash: Hash,
-    transaction_signers: Vec<EcdsaPublicKey>,
-    id_allocator: IdAllocator,
-    logs: Vec<(Level, String)>,
-
-    new_addresses: Vec<Address>,
-    borrowed_substates: HashSet<Address>,
-    read_substates: IndexMap<Address, SubstateValue>,
-
-    downed_substates: Vec<PhysicalSubstateId>,
-    down_virtual_substates: Vec<VirtualSubstateId>,
-    up_substates: IndexMap<Vec<u8>, SubstateValue>,
-    up_virtual_substate_space: IndexSet<Vec<u8>>,
-}
-
->>>>>>> dc460086
 impl<'s, S: ReadableSubstateStore> Track<'s, S> {
     pub fn new(substate_store: &'s mut S, transaction_hash: Hash) -> Self {
         Self {
@@ -625,24 +578,24 @@
         component_address: ComponentAddress,
     ) {
         for (vault_id, vault) in new_objects.vaults {
-            self.insert_new_vault(component_address, vault_id, vault);
+            self.create_uuid_value_2((component_address, vault_id), vault);
         }
         for (lazy_map_id, unclaimed) in new_objects.lazy_maps {
-            self.insert_new_lazy_map(component_address, lazy_map_id);
+            self.create_key_space(component_address, lazy_map_id);
             for (k, v) in unclaimed.lazy_map {
                 let parent_address = Address::LazyMap(component_address, lazy_map_id);
                 self.set_key_value(parent_address, k, Some(v));
             }
 
             for (child_lazy_map_id, child_lazy_map) in unclaimed.descendent_lazy_maps {
-                self.insert_new_lazy_map(component_address, child_lazy_map_id);
+                self.create_key_space(component_address, child_lazy_map_id);
                 for (k, v) in child_lazy_map {
                     let parent_address = Address::LazyMap(component_address, child_lazy_map_id);
                     self.set_key_value(parent_address, k, Some(v));
                 }
             }
             for (vault_id, vault) in unclaimed.descendent_vaults {
-                self.insert_new_vault(component_address, vault_id, vault);
+                self.create_uuid_value_2((component_address, vault_id), vault);
             }
         }
     }
