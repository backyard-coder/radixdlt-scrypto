#[rustfmt::skip]
pub mod test_runner;

use crate::test_runner::TestRunner;
use radix_engine::wasm::InvokeError;
use sbor::describe::Fields;
use sbor::Type;
use scrypto::abi::{BlueprintAbi, Fn};
use scrypto::prelude::{HashMap, Package};
use scrypto::to_struct;
use test_runner::wat2wasm;
use transaction::builder::ManifestBuilder;

fn metering_abi(blueprint_name: String) -> HashMap<String, BlueprintAbi> {
    let mut blueprint_abis = HashMap::new();
    blueprint_abis.insert(
        blueprint_name,
        BlueprintAbi {
            structure: Type::Unit,
<<<<<<< HEAD
            fns: vec![
                Fn {
                    ident: "f".to_string(),
                    mutability: Option::None,
                    input: Type::Struct {
                        name: "Any".to_string(),
                        fields: Fields::Named { named: vec![] }
                    },
                    output: Type::Unit,
                    export_name: "Test_f_main".to_string(),
                }
            ],
=======
            fns: vec![Fn {
                ident: "f".to_string(),
                mutability: Option::None,
                input: Type::Struct {
                    name: "Any".to_string(),
                    fields: Fields::Named { named: vec![] },
                },
                output: Type::Unit,
            }],
>>>>>>> 559f08b2
        },
    );
    blueprint_abis
}

#[test]
fn test_loop() {
    // Arrange
    let mut test_runner = TestRunner::new(true);

    // Act
    let code = wat2wasm(&include_str!("wasm/loop.wat").replace("${n}", "2000"));
    let package = Package {
        code,
        blueprints: metering_abi("Test".to_string()),
    };
    let package_address = test_runner.publish_package(package);
    let manifest = ManifestBuilder::new()
        .call_function(package_address, "Test", "f", to_struct!())
        .build();
    let receipt = test_runner.execute_manifest(manifest, vec![]);

    // Assert
    receipt.expect_success();
}

#[test]
fn test_loop_out_of_cost_unit() {
    // Arrange
    let mut test_runner = TestRunner::new(true);

    // Act
    let code = wat2wasm(&include_str!("wasm/loop.wat").replace("${n}", "2000000"));
    let package = Package {
        code,
        blueprints: metering_abi("Test".to_string()),
    };
    let package_address = test_runner.publish_package(package);
    let manifest = ManifestBuilder::new()
        .call_function(package_address, "Test", "f", to_struct!())
        .build();
    let receipt = test_runner.execute_manifest(manifest, vec![]);

    // Assert
    assert_invoke_error!(receipt.result, InvokeError::MeteringError { .. })
}

#[test]
fn test_recursion() {
    // Arrange
    let mut test_runner = TestRunner::new(true);

    // Act
    // In this test case, each call frame costs 4 stack units
    let code = wat2wasm(&include_str!("wasm/recursion.wat").replace("${n}", "128"));
    let package = Package {
        code,
        blueprints: metering_abi("Test".to_string()),
    };
    let package_address = test_runner.publish_package(package);
    let manifest = ManifestBuilder::new()
        .call_function(package_address, "Test", "f", to_struct!())
        .build();
    let receipt = test_runner.execute_manifest(manifest, vec![]);

    // Assert
    receipt.expect_success();
}

#[test]
fn test_recursion_stack_overflow() {
    // Arrange
    let mut test_runner = TestRunner::new(true);

    // Act
    let code = wat2wasm(&include_str!("wasm/recursion.wat").replace("${n}", "129"));
    let package = Package {
        code,
        blueprints: metering_abi("Test".to_string()),
    };
    let package_address = test_runner.publish_package(package);
    let manifest = ManifestBuilder::new()
        .call_function(package_address, "Test", "f", to_struct!())
        .build();
    let receipt = test_runner.execute_manifest(manifest, vec![]);

    // Assert
    assert_invoke_error!(receipt.result, InvokeError::WasmError { .. })
}

#[test]
fn test_grow_memory() {
    // Arrange
    let mut test_runner = TestRunner::new(true);

    // Act
    let code = wat2wasm(&include_str!("wasm/memory.wat").replace("${n}", "99999"));
    let package = Package {
        code,
        blueprints: metering_abi("Test".to_string()),
    };
    let package_address = test_runner.publish_package(package);
    let manifest = ManifestBuilder::new()
        .call_function(package_address, "Test", "f", to_struct!())
        .build();
    let receipt = test_runner.execute_manifest(manifest, vec![]);

    // Assert
    receipt.expect_success();
}

#[test]
fn test_grow_memory_out_of_cost_unit() {
    // Arrange
    let mut test_runner = TestRunner::new(true);

    // Act
    let code = wat2wasm(&include_str!("wasm/memory.wat").replace("${n}", "100000"));
    let package = Package {
        code,
        blueprints: metering_abi("Test".to_string()),
    };
    let package_address = test_runner.publish_package(package);
    let manifest = ManifestBuilder::new()
        .call_function(package_address, "Test", "f", to_struct!())
        .build();
    let receipt = test_runner.execute_manifest(manifest, vec![]);

    // Assert
    assert_invoke_error!(receipt.result, InvokeError::MeteringError { .. })
}<|MERGE_RESOLUTION|>--- conflicted
+++ resolved
@@ -17,7 +17,6 @@
         blueprint_name,
         BlueprintAbi {
             structure: Type::Unit,
-<<<<<<< HEAD
             fns: vec![
                 Fn {
                     ident: "f".to_string(),
@@ -30,17 +29,6 @@
                     export_name: "Test_f_main".to_string(),
                 }
             ],
-=======
-            fns: vec![Fn {
-                ident: "f".to_string(),
-                mutability: Option::None,
-                input: Type::Struct {
-                    name: "Any".to_string(),
-                    fields: Fields::Named { named: vec![] },
-                },
-                output: Type::Unit,
-            }],
->>>>>>> 559f08b2
         },
     );
     blueprint_abis
