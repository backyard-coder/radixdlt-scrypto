--- conflicted
+++ resolved
@@ -2,10 +2,10 @@
 pub mod test_runner;
 
 use crate::test_runner::TestRunner;
+use crate::ExpectedResult::{InvalidInput, InvalidOutput, Success};
 use radix_engine::engine::RuntimeError;
 use scrypto::prelude::*;
 use scrypto::to_struct;
-use crate::ExpectedResult::{InvalidInput, InvalidOutput, Success};
 use transaction::builder::ManifestBuilder;
 
 #[test]
@@ -75,7 +75,6 @@
     test_arg("invalid_output", scrypto_encode(&()), InvalidOutput)
 }
 
-
 #[test]
 fn test_input_arg_unit_succeeds() {
     test_arg("unit", scrypto_encode(&()), Success)
@@ -134,17 +133,10 @@
 
 #[test]
 fn test_input_arg_result_succeeds() {
-<<<<<<< HEAD
-    let okay: Result<(), ()> =  Ok(());
-    let error: Result<(), ()> =  Err(());
+    let okay: Result<(), ()> = Ok(());
+    let error: Result<(), ()> = Err(());
     test_arg("result", scrypto_encode(&okay), Success);
     test_arg("result", scrypto_encode(&error), Success);
-=======
-    let okay: Result<(), ()> = Ok(());
-    let error: Result<(), ()> = Err(());
-    test_arg("result", scrypto_encode(&okay), true);
-    test_arg("result", scrypto_encode(&error), true);
->>>>>>> aab30615
 }
 
 #[test]
