use sbor::rust::collections::BTreeSet;
use sbor::rust::string::String;
use sbor::rust::vec::Vec;
use sbor::*;
use scrypto::crypto::*;
use scrypto::engine::types::*;

/// Represents an instruction that can be executed by Radix Engine.
#[derive(Debug, Clone, PartialEq, Eq, Encode, Decode, TypeId)]
pub enum ExecutableInstruction {
    TakeFromWorktop {
        resource_address: ResourceAddress,
    },
    TakeFromWorktopByAmount {
        amount: Decimal,
        resource_address: ResourceAddress,
    },
    TakeFromWorktopByIds {
        ids: BTreeSet<NonFungibleId>,
        resource_address: ResourceAddress,
    },
    ReturnToWorktop {
        bucket_id: BucketId,
    },
    AssertWorktopContains {
        resource_address: ResourceAddress,
    },
    AssertWorktopContainsByAmount {
        amount: Decimal,
        resource_address: ResourceAddress,
    },
    AssertWorktopContainsByIds {
        ids: BTreeSet<NonFungibleId>,
        resource_address: ResourceAddress,
    },
    PopFromAuthZone,
    PushToAuthZone {
        proof_id: ProofId,
    },
    ClearAuthZone,
    CreateProofFromAuthZone {
        resource_address: ResourceAddress,
    },
    CreateProofFromAuthZoneByAmount {
        amount: Decimal,
        resource_address: ResourceAddress,
    },
    CreateProofFromAuthZoneByIds {
        ids: BTreeSet<NonFungibleId>,
        resource_address: ResourceAddress,
    },
    CreateProofFromBucket {
        bucket_id: BucketId,
    },
    CloneProof {
        proof_id: ProofId,
    },
    DropProof {
        proof_id: ProofId,
    },
    CallFunction {
        package_address: PackageAddress,
        blueprint_name: String,
<<<<<<< HEAD
        method_name: String,
        arg: ScryptoValue,
    },
    CallMethod {
        component_address: ComponentAddress,
        method_name: String,
        arg: ScryptoValue,
=======
        call_data: Vec<u8>, // TODO: restore function name
    },
    CallMethod {
        component_address: ComponentAddress,
        call_data: Vec<u8>, // TODO: restore method name
>>>>>>> a09aa2c4
    },
    CallMethodWithAllResources {
        component_address: ComponentAddress,
        method: String,
    },
    PublishPackage {
        package: Vec<u8>,
    },
}

/// A common trait for all transactions that can be executed by Radix Engine.
pub trait ExecutableTransaction {
    /// Returns the transaction hash, which must be globally unique.
    fn transaction_hash(&self) -> Hash;

    /// Returns the instructions to execute.
    fn instructions(&self) -> &[ExecutableInstruction];

    /// Returns the public key of signers.
    fn signer_public_keys(&self) -> &[EcdsaPublicKey];
}<|MERGE_RESOLUTION|>--- conflicted
+++ resolved
@@ -61,21 +61,13 @@
     CallFunction {
         package_address: PackageAddress,
         blueprint_name: String,
-<<<<<<< HEAD
         method_name: String,
-        arg: ScryptoValue,
+        arg: Vec<u8>,
     },
     CallMethod {
         component_address: ComponentAddress,
         method_name: String,
-        arg: ScryptoValue,
-=======
-        call_data: Vec<u8>, // TODO: restore function name
-    },
-    CallMethod {
-        component_address: ComponentAddress,
-        call_data: Vec<u8>, // TODO: restore method name
->>>>>>> a09aa2c4
+        arg: Vec<u8>,
     },
     CallMethodWithAllResources {
         component_address: ComponentAddress,
