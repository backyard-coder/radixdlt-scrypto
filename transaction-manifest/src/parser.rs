use crate::ast::{Fields, Instruction, Transaction, Type, Value};
use crate::lexer::{Token, TokenKind};

#[derive(Debug, Clone, PartialEq, Eq)]
pub enum ParserError {
    UnexpectedEof,
    UnexpectedToken(Token),
    InvalidNumberOfValues { actual: usize, expected: usize },
    InvalidNumberOfTypes { actual: usize, expected: usize },
    InvalidBase64(String),
}

pub struct Parser {
    tokens: Vec<Token>,
    current: usize,
}

#[macro_export]
macro_rules! advance_ok {
    ( $self:expr, $v:expr ) => {{
        $self.advance()?;
        Ok($v)
    }};
}

#[macro_export]
macro_rules! advance_match {
    ( $self:expr, $expected:expr ) => {{
        let token = $self.advance()?;
        if token.kind != $expected {
            return Err(ParserError::UnexpectedToken(token));
        }
    }};
}

impl Parser {
    pub fn new(tokens: Vec<Token>) -> Self {
        Self { tokens, current: 0 }
    }

    pub fn is_eof(&self) -> bool {
        self.current == self.tokens.len()
    }

    pub fn peek(&mut self) -> Result<Token, ParserError> {
        self.tokens
            .get(self.current)
            .cloned()
            .ok_or(ParserError::UnexpectedEof)
    }

    pub fn advance(&mut self) -> Result<Token, ParserError> {
        let token = self.peek()?;
        self.current += 1;
        Ok(token)
    }

    pub fn parse_transaction(&mut self) -> Result<Transaction, ParserError> {
        let mut instructions = Vec::<Instruction>::new();

        while !self.is_eof() {
            instructions.push(self.parse_instruction()?);
        }

        Ok(Transaction { instructions })
    }

    pub fn parse_instruction(&mut self) -> Result<Instruction, ParserError> {
        let token = self.advance()?;
        let instruction = match token.kind {
            TokenKind::TakeFromWorktop => Instruction::TakeFromWorktop {
                amount: self.parse_value()?,
                resource_def_id: self.parse_value()?,
                new_bucket: self.parse_value()?,
            },
            TokenKind::TakeAllFromWorktop => Instruction::TakeAllFromWorktop {
                resource_def_id: self.parse_value()?,
                new_bucket: self.parse_value()?,
            },
            TokenKind::TakeNonFungiblesFromWorktop => Instruction::TakeNonFungiblesFromWorktop {
                keys: self.parse_value()?,
                resource_def_id: self.parse_value()?,
                new_bucket: self.parse_value()?,
            },
            TokenKind::ReturnToWorktop => Instruction::ReturnToWorktop {
                bucket: self.parse_value()?,
            },
            TokenKind::AssertWorktopContains => Instruction::AssertWorktopContains {
                amount: self.parse_value()?,
                resource_def_id: self.parse_value()?,
            },
            TokenKind::TakeFromAuthWorktop => Instruction::TakeFromAuthWorktop {
                index: self.parse_value()?,
                new_proof: self.parse_value()?,
            },
            TokenKind::PutOnAuthWorktop => Instruction::PutOnAuthWorktop {
                proof: self.parse_value()?,
            },
            TokenKind::CreateBucketProof => Instruction::CreateBucketProof {
                bucket: self.parse_value()?,
                new_proof: self.parse_value()?,
            },
            TokenKind::CloneProof => Instruction::CloneProof {
                proof: self.parse_value()?,
                new_proof: self.parse_value()?,
            },
            TokenKind::DropProof => Instruction::DropProof {
                proof: self.parse_value()?,
            },
            TokenKind::CallFunction => Instruction::CallFunction {
                package_id: self.parse_value()?,
                blueprint_name: self.parse_value()?,
                function: self.parse_value()?,
                args: {
                    let mut values = vec![];
                    while self.peek()?.kind != TokenKind::Semicolon {
                        values.push(self.parse_value()?);
                    }
                    values
                },
            },
            TokenKind::CallMethod => Instruction::CallMethod {
                component_id: self.parse_value()?,
                method: self.parse_value()?,
                args: {
                    let mut values = vec![];
                    while self.peek()?.kind != TokenKind::Semicolon {
                        values.push(self.parse_value()?);
                    }
                    values
                },
            },
            TokenKind::CallMethodWithAllResources => Instruction::CallMethodWithAllResources {
                component_id: self.parse_value()?,
                method: self.parse_value()?,
            },
            TokenKind::PublishPackage => Instruction::PublishPackage {
                code: self.parse_value()?,
            },
            _ => {
                return Err(ParserError::UnexpectedToken(token));
            }
        };
        advance_match!(self, TokenKind::Semicolon);
        Ok(instruction)
    }

    pub fn parse_value(&mut self) -> Result<Value, ParserError> {
        let token = self.peek()?;
        match token.kind {
            TokenKind::OpenParenthesis => {
                advance_match!(self, TokenKind::OpenParenthesis);
                advance_match!(self, TokenKind::CloseParenthesis);
                Ok(Value::Unit)
            }
            TokenKind::BoolLiteral(value) => advance_ok!(self, Value::Bool(value)),
            TokenKind::U8Literal(value) => advance_ok!(self, Value::U8(value)),
            TokenKind::U16Literal(value) => advance_ok!(self, Value::U16(value)),
            TokenKind::U32Literal(value) => advance_ok!(self, Value::U32(value)),
            TokenKind::U64Literal(value) => advance_ok!(self, Value::U64(value)),
            TokenKind::U128Literal(value) => advance_ok!(self, Value::U128(value)),
            TokenKind::I8Literal(value) => advance_ok!(self, Value::I8(value)),
            TokenKind::I16Literal(value) => advance_ok!(self, Value::I16(value)),
            TokenKind::I32Literal(value) => advance_ok!(self, Value::I32(value)),
            TokenKind::I64Literal(value) => advance_ok!(self, Value::I64(value)),
            TokenKind::I128Literal(value) => advance_ok!(self, Value::I128(value)),
            TokenKind::StringLiteral(value) => advance_ok!(self, Value::String(value)),
            TokenKind::Struct => self.parse_struct(),
            TokenKind::Enum => self.parse_enum(),
            TokenKind::Some | TokenKind::None => self.parse_option(),
            TokenKind::Box => self.parse_box(),
            TokenKind::Array => self.parse_array(),
            TokenKind::Tuple => self.parse_tuple(),
            TokenKind::Ok | TokenKind::Err => self.parse_result(),
            TokenKind::Vec => self.parse_vec(),
            TokenKind::TreeSet => self.parse_tree_set(),
            TokenKind::TreeMap => self.parse_tree_map(),
            TokenKind::HashSet => self.parse_hash_set(),
            TokenKind::HashMap => self.parse_hash_map(),
            TokenKind::Decimal
            | TokenKind::BigDecimal
            | TokenKind::PackageId
            | TokenKind::ComponentId
            | TokenKind::ResourceDefId
            | TokenKind::Hash
            | TokenKind::Bucket
            | TokenKind::Proof
<<<<<<< HEAD
            | TokenKind::NonFungibleId => self.parse_scrypto_types(),
=======
            | TokenKind::NonFungibleKey => self.parse_scrypto_types(),
            TokenKind::Blob => self.parse_blob(),
>>>>>>> 5ca1f128
            _ => Err(ParserError::UnexpectedToken(token)),
        }
    }
    pub fn parse_struct(&mut self) -> Result<Value, ParserError> {
        advance_match!(self, TokenKind::Struct);
        advance_match!(self, TokenKind::OpenParenthesis);

        let fields = {
            let t = self.peek()?;
            match t.kind {
                TokenKind::OpenCurlyBrace => Fields::Named(
                    self.parse_values_any(TokenKind::OpenCurlyBrace, TokenKind::CloseCurlyBrace)?,
                ),
                TokenKind::OpenParenthesis => Fields::Unnamed(
                    self.parse_values_any(TokenKind::OpenParenthesis, TokenKind::CloseParenthesis)?,
                ),
                TokenKind::CloseParenthesis => Fields::Unit,
                _ => {
                    return Err(ParserError::UnexpectedToken(t));
                }
            }
        };

        advance_match!(self, TokenKind::CloseParenthesis);
        Ok(Value::Struct(fields))
    }

    pub fn parse_enum(&mut self) -> Result<Value, ParserError> {
        advance_match!(self, TokenKind::Enum);
        advance_match!(self, TokenKind::OpenParenthesis);

        // parse the index
        let token = self.advance()?;
        let index = if let TokenKind::U8Literal(value) = token.kind {
            value
        } else {
            return Err(ParserError::UnexpectedToken(token));
        };

        // parse named/unnamed fields
        let fields = if let TokenKind::Comma = self.peek()?.kind {
            self.advance()?;
            let t = self.peek()?;
            match t.kind {
                TokenKind::OpenCurlyBrace => Fields::Named(
                    self.parse_values_any(TokenKind::OpenCurlyBrace, TokenKind::CloseCurlyBrace)?,
                ),
                TokenKind::OpenParenthesis => Fields::Unnamed(
                    self.parse_values_any(TokenKind::OpenParenthesis, TokenKind::CloseParenthesis)?,
                ),
                _ => {
                    return Err(ParserError::UnexpectedToken(t));
                }
            }
        } else {
            Fields::Unit
        };

        advance_match!(self, TokenKind::CloseParenthesis);
        Ok(Value::Enum(index, fields))
    }

    pub fn parse_option(&mut self) -> Result<Value, ParserError> {
        let token = self.advance()?;
        match token.kind {
            TokenKind::Some => Ok(Value::Option(Some(self.parse_values_one()?).into())),
            TokenKind::None => Ok(Value::Option(None.into())),
            _ => Err(ParserError::UnexpectedToken(token)),
        }
    }

    pub fn parse_box(&mut self) -> Result<Value, ParserError> {
        advance_match!(self, TokenKind::Box);
        Ok(Value::Box(self.parse_values_one()?.into()))
    }

    pub fn parse_array(&mut self) -> Result<Value, ParserError> {
        advance_match!(self, TokenKind::Array);
        let generics = self.parse_generics(1)?;
        Ok(Value::Array(
            generics[0],
            self.parse_values_any(TokenKind::OpenParenthesis, TokenKind::CloseParenthesis)?,
        ))
    }

    pub fn parse_tuple(&mut self) -> Result<Value, ParserError> {
        advance_match!(self, TokenKind::Tuple);
        Ok(Value::Tuple(self.parse_values_any(
            TokenKind::OpenParenthesis,
            TokenKind::CloseParenthesis,
        )?))
    }

    pub fn parse_result(&mut self) -> Result<Value, ParserError> {
        let token = self.advance()?;
        match token.kind {
            TokenKind::Ok => Ok(Value::Result(Ok(self.parse_values_one()?).into())),
            TokenKind::Err => Ok(Value::Result(Err(self.parse_values_one()?).into())),
            _ => Err(ParserError::UnexpectedToken(token)),
        }
    }

    pub fn parse_vec(&mut self) -> Result<Value, ParserError> {
        advance_match!(self, TokenKind::Vec);
        let generics = self.parse_generics(1)?;
        Ok(Value::Vec(
            generics[0],
            self.parse_values_any(TokenKind::OpenParenthesis, TokenKind::CloseParenthesis)?,
        ))
    }

    pub fn parse_blob(&mut self) -> Result<Value, ParserError> {
        advance_match!(self, TokenKind::Blob);
        advance_match!(self, TokenKind::OpenParenthesis);
        let token = self.advance()?;
        let bytes = match token.kind {
            TokenKind::StringLiteral(s) => {
                base64::decode(&s).map_err(|_| ParserError::InvalidBase64(s.to_owned()))
            }
            _ => Err(ParserError::UnexpectedToken(token)),
        };
        advance_match!(self, TokenKind::CloseParenthesis);
        Ok(Value::Blob(bytes?))
    }

    pub fn parse_tree_set(&mut self) -> Result<Value, ParserError> {
        advance_match!(self, TokenKind::TreeSet);
        let generics = self.parse_generics(1)?;
        Ok(Value::TreeSet(
            generics[0],
            self.parse_values_any(TokenKind::OpenParenthesis, TokenKind::CloseParenthesis)?,
        ))
    }

    pub fn parse_tree_map(&mut self) -> Result<Value, ParserError> {
        advance_match!(self, TokenKind::TreeMap);
        let generics = self.parse_generics(2)?;
        Ok(Value::TreeMap(
            generics[0],
            generics[1],
            self.parse_values_any(TokenKind::OpenParenthesis, TokenKind::CloseParenthesis)?,
        ))
    }

    pub fn parse_hash_set(&mut self) -> Result<Value, ParserError> {
        advance_match!(self, TokenKind::HashSet);

        let generics = self.parse_generics(1)?;
        Ok(Value::HashSet(
            generics[0],
            self.parse_values_any(TokenKind::OpenParenthesis, TokenKind::CloseParenthesis)?,
        ))
    }

    pub fn parse_hash_map(&mut self) -> Result<Value, ParserError> {
        advance_match!(self, TokenKind::HashMap);

        let generics = self.parse_generics(2)?;
        Ok(Value::HashMap(
            generics[0],
            generics[1],
            self.parse_values_any(TokenKind::OpenParenthesis, TokenKind::CloseParenthesis)?,
        ))
    }

    pub fn parse_scrypto_types(&mut self) -> Result<Value, ParserError> {
        let token = self.advance()?;
        match token.kind {
            TokenKind::Decimal => Ok(Value::Decimal(self.parse_values_one()?.into())),
            TokenKind::BigDecimal => Ok(Value::BigDecimal(self.parse_values_one()?.into())),
            TokenKind::PackageId => Ok(Value::PackageId(self.parse_values_one()?.into())),
            TokenKind::ComponentId => Ok(Value::ComponentId(self.parse_values_one()?.into())),
            TokenKind::ResourceDefId => Ok(Value::ResourceDefId(self.parse_values_one()?.into())),
            TokenKind::Hash => Ok(Value::Hash(self.parse_values_one()?.into())),
            TokenKind::Bucket => Ok(Value::Bucket(self.parse_values_one()?.into())),
            TokenKind::Proof => Ok(Value::Proof(self.parse_values_one()?.into())),
            TokenKind::NonFungibleId => Ok(Value::NonFungibleId(self.parse_values_one()?.into())),
            _ => Err(ParserError::UnexpectedToken(token)),
        }
    }

    /// Parse a comma-separated value list, enclosed by a pair of marks.
    fn parse_values_any(
        &mut self,
        open: TokenKind,
        close: TokenKind,
    ) -> Result<Vec<Value>, ParserError> {
        advance_match!(self, open);
        let mut values = Vec::new();
        while self.peek()?.kind != close {
            values.push(self.parse_value()?);
            if self.peek()?.kind != close {
                advance_match!(self, TokenKind::Comma);
            }
        }
        advance_match!(self, close);
        Ok(values)
    }

    fn parse_values_one(&mut self) -> Result<Value, ParserError> {
        let values =
            self.parse_values_any(TokenKind::OpenParenthesis, TokenKind::CloseParenthesis)?;
        if values.len() != 1 {
            Err(ParserError::InvalidNumberOfValues {
                actual: values.len(),
                expected: 1,
            })
        } else {
            Ok(values[0].clone())
        }
    }

    fn parse_generics(&mut self, n: usize) -> Result<Vec<Type>, ParserError> {
        advance_match!(self, TokenKind::LessThan);
        let mut types = Vec::new();
        while self.peek()?.kind != TokenKind::GreaterThan {
            types.push(self.parse_type()?);
            if self.peek()?.kind != TokenKind::GreaterThan {
                advance_match!(self, TokenKind::Comma);
            }
        }
        advance_match!(self, TokenKind::GreaterThan);

        if types.len() != n {
            Err(ParserError::InvalidNumberOfTypes {
                expected: n,
                actual: types.len(),
            })
        } else {
            Ok(types)
        }
    }

    fn parse_type(&mut self) -> Result<Type, ParserError> {
        let token = self.advance()?;
        match &token.kind {
            TokenKind::Unit => Ok(Type::Unit),
            TokenKind::Bool => Ok(Type::Bool),
            TokenKind::I8 => Ok(Type::I8),
            TokenKind::I16 => Ok(Type::I16),
            TokenKind::I32 => Ok(Type::I32),
            TokenKind::I64 => Ok(Type::I64),
            TokenKind::I128 => Ok(Type::I128),
            TokenKind::U8 => Ok(Type::U8),
            TokenKind::U16 => Ok(Type::U16),
            TokenKind::U32 => Ok(Type::U32),
            TokenKind::U64 => Ok(Type::U64),
            TokenKind::U128 => Ok(Type::U128),
            TokenKind::String => Ok(Type::String),
            TokenKind::Struct => Ok(Type::Struct),
            TokenKind::Enum => Ok(Type::Enum),
            TokenKind::Option => Ok(Type::Option),
            TokenKind::Box => Ok(Type::Box),
            TokenKind::Array => Ok(Type::Array),
            TokenKind::Tuple => Ok(Type::Tuple),
            TokenKind::Result => Ok(Type::Result),
            TokenKind::Vec => Ok(Type::Vec),
            TokenKind::TreeSet => Ok(Type::TreeSet),
            TokenKind::TreeMap => Ok(Type::TreeMap),
            TokenKind::HashSet => Ok(Type::HashSet),
            TokenKind::HashMap => Ok(Type::HashMap),
            TokenKind::Decimal => Ok(Type::Decimal),
            TokenKind::BigDecimal => Ok(Type::BigDecimal),
            TokenKind::PackageId => Ok(Type::PackageId),
            TokenKind::ComponentId => Ok(Type::ComponentId),
            TokenKind::ResourceDefId => Ok(Type::ResourceDefId),
            TokenKind::Hash => Ok(Type::Hash),
            TokenKind::Bucket => Ok(Type::Bucket),
            TokenKind::Proof => Ok(Type::Proof),
            TokenKind::NonFungibleId => Ok(Type::NonFungibleId),
            _ => Err(ParserError::UnexpectedToken(token)),
        }
    }
}

#[cfg(test)]
mod tests {
    use super::*;
    use crate::lexer::{tokenize, Span};

    #[macro_export]
    macro_rules! parse_instruction_ok {
        ( $s:expr, $expected:expr ) => {{
            let mut parser = Parser::new(tokenize($s).unwrap());
            assert_eq!(parser.parse_instruction(), Ok($expected));
            assert!(parser.is_eof());
        }};
    }

    #[macro_export]
    macro_rules! parse_value_ok {
        ( $s:expr, $expected:expr ) => {{
            let mut parser = Parser::new(tokenize($s).unwrap());
            assert_eq!(parser.parse_value(), Ok($expected));
            assert!(parser.is_eof());
        }};
    }

    #[macro_export]
    macro_rules! parse_value_error {
        ( $s:expr, $expected:expr ) => {{
            let mut parser = Parser::new(tokenize($s).unwrap());
            match parser.parse_value() {
                Ok(_) => {
                    panic!("Expected {:?} but no error is thrown", $expected);
                }
                Err(e) => {
                    assert_eq!(e, $expected);
                }
            }
        }};
    }

    #[test]
    fn test_literals() {
        parse_value_ok!(r#"()"#, Value::Unit);
        parse_value_ok!(r#"true"#, Value::Bool(true));
        parse_value_ok!(r#"false"#, Value::Bool(false));
        parse_value_ok!(r#"1i8"#, Value::I8(1));
        parse_value_ok!(r#"1i16"#, Value::I16(1));
        parse_value_ok!(r#"1i32"#, Value::I32(1));
        parse_value_ok!(r#"1i64"#, Value::I64(1));
        parse_value_ok!(r#"1i128"#, Value::I128(1));
        parse_value_ok!(r#"1u8"#, Value::U8(1));
        parse_value_ok!(r#"1u16"#, Value::U16(1));
        parse_value_ok!(r#"1u32"#, Value::U32(1));
        parse_value_ok!(r#"1u64"#, Value::U64(1));
        parse_value_ok!(r#"1u128"#, Value::U128(1));
        parse_value_ok!(r#""test""#, Value::String("test".into()));
    }

    #[test]
    fn test_struct() {
        parse_value_ok!(
            r#"Struct({"Hello", 123u8})"#,
            Value::Struct(Fields::Named(vec![
                Value::String("Hello".into()),
                Value::U8(123),
            ]))
        );
        parse_value_ok!(
            r#"Struct(("Hello", 123u8))"#,
            Value::Struct(Fields::Unnamed(vec![
                Value::String("Hello".into()),
                Value::U8(123),
            ]))
        );
        parse_value_ok!(r#"Struct()"#, Value::Struct(Fields::Unit));
    }

    #[test]
    fn test_enum() {
        parse_value_ok!(
            r#"Enum(0u8, {"Hello", 123u8})"#,
            Value::Enum(
                0,
                Fields::Named(vec![Value::String("Hello".into()), Value::U8(123)]),
            )
        );
        parse_value_ok!(
            r#"Enum(0u8, ("Hello", 123u8))"#,
            Value::Enum(
                0,
                Fields::Unnamed(vec![Value::String("Hello".into()), Value::U8(123)]),
            )
        );
        parse_value_ok!(r#"Enum(0u8)"#, Value::Enum(0, Fields::Unit,));
    }

    #[test]
    fn test_option_result_box() {
        parse_value_ok!(
            r#"Some("test")"#,
            Value::Option(Some(Value::String("test".into())).into())
        );
        parse_value_ok!(r#"None"#, Value::Option(None.into()));
        parse_value_ok!(
            r#"Ok("test")"#,
            Value::Result(Ok(Value::String("test".into())).into())
        );
        parse_value_ok!(
            r#"Err("test")"#,
            Value::Result(Err(Value::String("test".into())).into())
        );
        parse_value_ok!(
            r#"Box("test")"#,
            Value::Box(Value::String("test".into()).into())
        );
    }

    #[test]
    fn test_array_tuple() {
        parse_value_ok!(
            r#"Array<U8>(1u8, 2u8)"#,
            Value::Array(Type::U8, vec![Value::U8(1), Value::U8(2)])
        );
        parse_value_ok!(
            r#"Tuple(1u8, 2u8)"#,
            Value::Tuple(vec![Value::U8(1), Value::U8(2)])
        );
    }

    #[test]
    fn test_containers() {
        parse_value_ok!(
            r#"Vec<String>("foo", "bar")"#,
            Value::Vec(
                Type::String,
                vec![Value::String("foo".into()), Value::String("bar".into())]
            )
        );
        parse_value_ok!(
            r#"TreeSet<String>("1st", "2nd", "3rd")"#,
            Value::TreeSet(
                Type::String,
                vec![
                    Value::String("1st".into()),
                    Value::String("2nd".into()),
                    Value::String("3rd".into())
                ]
            )
        );
        parse_value_ok!(
            r#"TreeMap<String, U32>("key1", 8u32, "key2", 100u32)"#,
            Value::TreeMap(
                Type::String,
                Type::U32,
                vec![
                    Value::String("key1".into()),
                    Value::U32(8),
                    Value::String("key2".into()),
                    Value::U32(100)
                ]
            )
        );
        parse_value_ok!(
            r#"HashSet<String>("1st", "2nd", "3rd")"#,
            Value::HashSet(
                Type::String,
                vec![
                    Value::String("1st".into()),
                    Value::String("2nd".into()),
                    Value::String("3rd".into())
                ]
            )
        );
        parse_value_ok!(
            r#"HashMap<String, U32>("key1", 8u32, "key2", 100u32)"#,
            Value::HashMap(
                Type::String,
                Type::U32,
                vec![
                    Value::String("key1".into()),
                    Value::U32(8),
                    Value::String("key2".into()),
                    Value::U32(100)
                ]
            )
        );
    }

    #[test]
    fn test_failures() {
        parse_value_error!(r#"Enum(0u8"#, ParserError::UnexpectedEof);
        parse_value_error!(
            r#"Enum(0u8}"#,
            ParserError::UnexpectedToken(Token {
                kind: TokenKind::CloseCurlyBrace,
                span: Span { start: 8, end: 9 }
            })
        );
        parse_value_error!(
            r#"PackageId("abc", "def")"#,
            ParserError::InvalidNumberOfValues {
                actual: 2,
                expected: 1
            }
        );
        parse_value_error!(
            r#"Vec<String, String>("abc", "def")"#,
            ParserError::InvalidNumberOfTypes {
                actual: 2,
                expected: 1
            }
        );
    }

    #[test]
    fn test_transaction() {
        parse_instruction_ok!(
            r#"TAKE_FROM_WORKTOP  Decimal("1.0")  ResourceDefId("03cbdf875789d08cc80c97e2915b920824a69ea8d809e50b9fe09d")  Bucket("xrd_bucket");"#,
            Instruction::TakeFromWorktop {
                amount: Value::Decimal(Value::String("1.0".into()).into()),
                resource_def_id: Value::ResourceDefId(
                    Value::String("03cbdf875789d08cc80c97e2915b920824a69ea8d809e50b9fe09d".into())
                        .into()
                ),
                new_bucket: Value::Bucket(Value::String("xrd_bucket".into()).into()),
            }
        );
        parse_instruction_ok!(
            r#"TAKE_ALL_FROM_WORKTOP  ResourceDefId("03cbdf875789d08cc80c97e2915b920824a69ea8d809e50b9fe09d")  Bucket("xrd_bucket");"#,
            Instruction::TakeAllFromWorktop {
                resource_def_id: Value::ResourceDefId(
                    Value::String("03cbdf875789d08cc80c97e2915b920824a69ea8d809e50b9fe09d".into())
                        .into()
                ),
                new_bucket: Value::Bucket(Value::String("xrd_bucket".into()).into()),
            }
        );
        parse_instruction_ok!(
            r#"ASSERT_WORKTOP_CONTAINS  Decimal("1.0")  ResourceDefId("03cbdf875789d08cc80c97e2915b920824a69ea8d809e50b9fe09d");"#,
            Instruction::AssertWorktopContains {
                amount: Value::Decimal(Value::String("1.0".into()).into()),
                resource_def_id: Value::ResourceDefId(
                    Value::String("03cbdf875789d08cc80c97e2915b920824a69ea8d809e50b9fe09d".into())
                        .into()
                ),
            }
        );
        parse_instruction_ok!(
            r#"CREATE_BUCKET_PROOF  Bucket("xrd_bucket")  Proof("admin_auth");"#,
            Instruction::CreateBucketProof {
                bucket: Value::Bucket(Value::String("xrd_bucket".into()).into()),
                new_proof: Value::Proof(Value::String("admin_auth".into()).into()),
            }
        );
        parse_instruction_ok!(
            r#"CLONE_PROOF  Proof("admin_auth")  Proof("admin_auth2");"#,
            Instruction::CloneProof {
                proof: Value::Proof(Value::String("admin_auth".into()).into()),
                new_proof: Value::Proof(Value::String("admin_auth2".into()).into()),
            }
        );
        parse_instruction_ok!(
            r#"DROP_PROOF Proof("admin_auth");"#,
            Instruction::DropProof {
                proof: Value::Proof(Value::String("admin_auth".into()).into()),
            }
        );
        parse_instruction_ok!(
            r#"CALL_FUNCTION  PackageId("01d1f50010e4102d88aacc347711491f852c515134a9ecf67ba17c")  "Airdrop"  "new"  500u32  HashMap<String, U8>("key", 1u8);"#,
            Instruction::CallFunction {
                package_id: Value::PackageId(
                    Value::String("01d1f50010e4102d88aacc347711491f852c515134a9ecf67ba17c".into())
                        .into()
                ),
                blueprint_name: Value::String("Airdrop".into()),
                function: Value::String("new".into()),
                args: vec![
                    Value::U32(500),
                    Value::HashMap(
                        Type::String,
                        Type::U8,
                        vec![Value::String("key".into()), Value::U8(1)]
                    )
                ]
            }
        );
        parse_instruction_ok!(
            r#"CALL_METHOD  ComponentId("0292566c83de7fd6b04fcc92b5e04b03228ccff040785673278ef1")  "refill"  Bucket("xrd_bucket")  Proof("admin_auth");"#,
            Instruction::CallMethod {
                component_id: Value::ComponentId(
                    Value::String("0292566c83de7fd6b04fcc92b5e04b03228ccff040785673278ef1".into())
                        .into()
                ),
                method: Value::String("refill".into()),
                args: vec![
                    Value::Bucket(Value::String("xrd_bucket".into()).into()),
                    Value::Proof(Value::String("admin_auth".into()).into())
                ]
            }
        );
        parse_instruction_ok!(
            r#"CALL_METHOD  ComponentId("0292566c83de7fd6b04fcc92b5e04b03228ccff040785673278ef1")  "withdraw_non_fungible"  NonFungibleId("00")  Proof("admin_auth");"#,
            Instruction::CallMethod {
                component_id: Value::ComponentId(
                    Value::String("0292566c83de7fd6b04fcc92b5e04b03228ccff040785673278ef1".into())
                        .into()
                ),
                method: Value::String("withdraw_non_fungible".into()),
                args: vec![
                    Value::NonFungibleId(Value::String("00".into()).into()),
                    Value::Proof(Value::String("admin_auth".into()).into())
                ]
            }
        );
        parse_instruction_ok!(
            r#"CALL_METHOD_WITH_ALL_RESOURCES  ComponentId("02d43f479e9b2beb9df98bc3888344fc25eda181e8f710ce1bf1de") "deposit_batch";"#,
            Instruction::CallMethodWithAllResources {
                component_id: Value::ComponentId(
                    Value::String("02d43f479e9b2beb9df98bc3888344fc25eda181e8f710ce1bf1de".into())
                        .into()
                ),
                method: Value::String("deposit_batch".into()),
            }
        );
    }
}<|MERGE_RESOLUTION|>--- conflicted
+++ resolved
@@ -185,12 +185,8 @@
             | TokenKind::Hash
             | TokenKind::Bucket
             | TokenKind::Proof
-<<<<<<< HEAD
             | TokenKind::NonFungibleId => self.parse_scrypto_types(),
-=======
-            | TokenKind::NonFungibleKey => self.parse_scrypto_types(),
             TokenKind::Blob => self.parse_blob(),
->>>>>>> 5ca1f128
             _ => Err(ParserError::UnexpectedToken(token)),
         }
     }
