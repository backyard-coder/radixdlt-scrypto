use clap::Parser;
use radix_engine::constants::*;
use radix_engine::engine::Track;
use radix_engine::engine::{CallFrame, SystemApi};
<<<<<<< HEAD
use radix_engine::fee::{CostUnitCounter, FeeTable};
=======
use radix_engine::fee::{FeeTable, SystemLoanCostUnitCounter};
>>>>>>> c03bc3bd
use scrypto::core::{SNodeRef, SystemSetEpochInput};
use scrypto::crypto::hash;
use scrypto::values::ScryptoValue;
use transaction::validation::{IdAllocator, IdSpace};

use crate::resim::*;

/// Set the current epoch
#[derive(Parser, Debug)]
pub struct SetCurrentEpoch {
    /// The new epoch number
    epoch: u64,
}

impl SetCurrentEpoch {
    pub fn run<O: std::io::Write>(&self, _out: &mut O) -> Result<(), Error> {
        // TODO: can we construct a proper transaction to do the following?

        let tx_hash = hash(get_nonce()?.to_string());
        let mut substate_store = RadixEngineDB::with_bootstrap(get_data_dir()?);
        let mut wasm_engine = DefaultWasmEngine::new();
        let mut wasm_instrumenter = WasmInstrumenter::new();
        let mut id_allocator = IdAllocator::new(IdSpace::Application);
        let mut track = Track::new(&substate_store);
<<<<<<< HEAD
        let mut cost_unit_counter =
            CostUnitCounter::new(DEFAULT_COST_UNIT_LIMIT, DEFAULT_SYSTEM_LOAN);
=======
        let mut cost_unit_counter = SystemLoanCostUnitCounter::default();
>>>>>>> c03bc3bd
        let fee_table = FeeTable::new();

        // Create root call frame.
        let mut root_frame = CallFrame::new_root(
            false,
            tx_hash,
            vec![],
            true,
            DEFAULT_MAX_CALL_DEPTH,
            &mut id_allocator,
            &mut track,
            &mut wasm_engine,
            &mut wasm_instrumenter,
            &mut cost_unit_counter,
            &fee_table,
        );

        // Invoke the system
        root_frame
            .invoke_snode(
                SNodeRef::SystemRef,
                "set_epoch".to_string(),
                ScryptoValue::from_typed(&SystemSetEpochInput { epoch: self.epoch }),
            )
            .map(|_| ())
            .map_err(Error::TransactionExecutionError)?;

        // Commit
        let track_receipt = track.to_receipt(true);
        track_receipt.state_updates.commit(&mut substate_store);

        Ok(())
    }
}<|MERGE_RESOLUTION|>--- conflicted
+++ resolved
@@ -2,11 +2,7 @@
 use radix_engine::constants::*;
 use radix_engine::engine::Track;
 use radix_engine::engine::{CallFrame, SystemApi};
-<<<<<<< HEAD
 use radix_engine::fee::{CostUnitCounter, FeeTable};
-=======
-use radix_engine::fee::{FeeTable, SystemLoanCostUnitCounter};
->>>>>>> c03bc3bd
 use scrypto::core::{SNodeRef, SystemSetEpochInput};
 use scrypto::crypto::hash;
 use scrypto::values::ScryptoValue;
@@ -31,12 +27,7 @@
         let mut wasm_instrumenter = WasmInstrumenter::new();
         let mut id_allocator = IdAllocator::new(IdSpace::Application);
         let mut track = Track::new(&substate_store);
-<<<<<<< HEAD
-        let mut cost_unit_counter =
-            CostUnitCounter::new(DEFAULT_COST_UNIT_LIMIT, DEFAULT_SYSTEM_LOAN);
-=======
         let mut cost_unit_counter = SystemLoanCostUnitCounter::default();
->>>>>>> c03bc3bd
         let fee_table = FeeTable::new();
 
         // Create root call frame.
