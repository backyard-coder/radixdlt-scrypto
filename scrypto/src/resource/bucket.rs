use crate::core::SNodeRef;
use sbor::*;

use crate::buffer::{scrypto_decode, scrypto_encode};
use crate::engine::{api::*, call_engine, types::BucketId};
use crate::math::*;
use crate::misc::*;
use crate::resource::*;
use crate::rust::collections::BTreeSet;
#[cfg(not(feature = "alloc"))]
use crate::rust::fmt;
use crate::rust::string::ToString;
use crate::rust::vec::Vec;
use crate::types::*;
use crate::{sfunctions};

#[derive(Debug, TypeId, Encode, Decode)]
pub enum ConsumingBucketMethod {
    Burn(),
}

#[derive(Debug, TypeId, Encode, Decode)]
pub enum BucketMethod {
    Take(Decimal),
    TakeNonFungibles(BTreeSet<NonFungibleId>),
    Put(scrypto::resource::Bucket),
    GetNonFungibleIds(),
    GetAmount(),
    GetResourceAddress(),
    CreateProof(),
}

/// Represents a transient resource container.
#[derive(Debug, PartialEq, Eq, Hash)]
pub struct Bucket(pub BucketId);

impl Bucket {
    /// Creates a new bucket to hold resources of the given definition.
    pub fn new(resource_address: ResourceAddress) -> Self {
        let input = InvokeSNodeInput {
            snode_ref: SNodeRef::ResourceRef(resource_address),
            call_data: scrypto_encode(&ResourceManagerMethod::CreateBucket()),
        };
        let output: InvokeSNodeOutput = call_engine(INVOKE_SNODE, input);
        scrypto_decode(&output.rtn).unwrap()
    }

<<<<<<< HEAD

    sfunctions! {
=======
    invocations! {
>>>>>>> 3bd3b48d
        SNodeRef::Bucket(self.0) => {
           pub fn burn(self) -> () {
                ConsumingBucketMethod::Burn()
            }
        }
    }

    sfunctions! {
        SNodeRef::BucketRef(self.0) => {
            pub fn put(&mut self, other: Self) -> () {
                BucketMethod::Put(other)
            }
            fn take_internal(&mut self, amount: Decimal) -> Self {
                BucketMethod::Take(amount)
            }
            pub fn take_non_fungibles(&mut self, non_fungible_ids: &BTreeSet<NonFungibleId>) -> Self {
                BucketMethod::TakeNonFungibles(non_fungible_ids.clone())
            }
            pub fn create_proof(&self) -> scrypto::resource::Proof {
                BucketMethod::CreateProof()
            }
            pub fn amount(&self) -> Decimal {
                BucketMethod::GetAmount()
            }
            pub fn resource_address(&self) -> ResourceAddress {
                BucketMethod::GetResourceAddress()
            }
            pub fn non_fungible_ids(&self) -> BTreeSet<NonFungibleId> {
                BucketMethod::GetNonFungibleIds()
            }
        }
    }

    /// Takes some amount of resources from this bucket.
    pub fn take<A: Into<Decimal>>(&mut self, amount: A) -> Self {
        self.take_internal(amount.into())
    }

    /// Takes a specific non-fungible from this bucket.
    ///
    /// # Panics
    /// Panics if this is not a non-fungible bucket or the specified non-fungible resource is not found.
    pub fn take_non_fungible(&mut self, non_fungible_id: &NonFungibleId) -> Bucket {
        self.take_non_fungibles(&BTreeSet::from([non_fungible_id.clone()]))
    }

    /// Uses resources in this bucket as authorization for an operation.
    pub fn authorize<F: FnOnce() -> O, O>(&self, f: F) -> O {
        ComponentAuthZone::push(self.create_proof());
        let output = f();
        ComponentAuthZone::pop().drop();
        output
    }

    /// Checks if this bucket is empty.
    pub fn is_empty(&self) -> bool {
        self.amount() == 0.into()
    }

    /// Returns all the non-fungible units contained.
    ///
    /// # Panics
    /// Panics if this is not a non-fungible bucket.
    pub fn non_fungibles<T: NonFungibleData>(&self) -> Vec<NonFungible<T>> {
        let resource_address = self.resource_address();
        self.non_fungible_ids()
            .iter()
            .map(|id| NonFungible::from(NonFungibleAddress::new(resource_address, id.clone())))
            .collect()
    }

    /// Returns a singleton non-fungible.
    ///
    /// # Panics
    /// Panics if this is not a singleton bucket
    pub fn non_fungible<T: NonFungibleData>(&self) -> NonFungible<T> {
        let non_fungibles = self.non_fungibles();
        if non_fungibles.len() != 1 {
            panic!("Expecting singleton NFT bucket");
        }
        non_fungibles.into_iter().next().unwrap()
    }
}

//========
// error
//========

/// Represents an error when decoding bucket.
#[derive(Debug, Clone, PartialEq, Eq)]
pub enum ParseBucketError {
    InvalidLength(usize),
}

#[cfg(not(feature = "alloc"))]
impl std::error::Error for ParseBucketError {}

#[cfg(not(feature = "alloc"))]
impl fmt::Display for ParseBucketError {
    fn fmt(&self, f: &mut fmt::Formatter) -> fmt::Result {
        write!(f, "{:?}", self)
    }
}

//========
// binary
//========

impl TryFrom<&[u8]> for Bucket {
    type Error = ParseBucketError;

    fn try_from(slice: &[u8]) -> Result<Self, Self::Error> {
        match slice.len() {
            4 => Ok(Self(u32::from_le_bytes(copy_u8_array(slice)))),
            _ => Err(ParseBucketError::InvalidLength(slice.len())),
        }
    }
}

impl Bucket {
    pub fn to_vec(&self) -> Vec<u8> {
        self.0.to_le_bytes().to_vec()
    }
}

scrypto_type!(Bucket, ScryptoType::Bucket, Vec::new());<|MERGE_RESOLUTION|>--- conflicted
+++ resolved
@@ -45,12 +45,7 @@
         scrypto_decode(&output.rtn).unwrap()
     }
 
-<<<<<<< HEAD
-
     sfunctions! {
-=======
-    invocations! {
->>>>>>> 3bd3b48d
         SNodeRef::Bucket(self.0) => {
            pub fn burn(self) -> () {
                 ConsumingBucketMethod::Burn()
